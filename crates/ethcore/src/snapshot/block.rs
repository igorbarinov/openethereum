// Copyright 2015-2020 Parity Technologies (UK) Ltd.
// This file is part of OpenEthereum.

// OpenEthereum is free software: you can redistribute it and/or modify
// it under the terms of the GNU General Public License as published by
// the Free Software Foundation, either version 3 of the License, or
// (at your option) any later version.

// OpenEthereum is distributed in the hope that it will be useful,
// but WITHOUT ANY WARRANTY; without even the implied warranty of
// MERCHANTABILITY or FITNESS FOR A PARTICULAR PURPOSE.  See the
// GNU General Public License for more details.

// You should have received a copy of the GNU General Public License
// along with OpenEthereum.  If not, see <http://www.gnu.org/licenses/>.

//! Block RLP compression.

use bytes::Bytes;
use ethereum_types::{H256, U256};
use hash::keccak;
use rlp::{DecoderError, Rlp, RlpStream};
use triehash::ordered_trie_root;
use types::{
    block::Block, header::Header, transaction::TypedTransaction, views::BlockView, BlockNumber,
};

const HEADER_FIELDS: usize = 8;
const BLOCK_FIELDS: usize = 2;
#[derive(Debug)]
pub struct AbridgedBlock {
    rlp: Bytes,
}

impl AbridgedBlock {
    /// Create from rlp-compressed bytes. Does no verification.
    pub fn from_raw(compressed: Bytes) -> Self {
        AbridgedBlock { rlp: compressed }
    }

    /// Return the inner bytes.
    pub fn into_inner(self) -> Bytes {
        self.rlp
    }

    /// Given a full block view, trim out the parent hash and block number,
    /// producing new rlp.
    pub fn from_block_view(block_view: &BlockView, eip1559_transition: BlockNumber) -> Self {
        let header = block_view.header_view();
        let eip1559 = header.number() >= eip1559_transition;
        let seal_fields = header.seal(eip1559);

        let nmb_of_elements = if eip1559 {
            HEADER_FIELDS + seal_fields.len() + BLOCK_FIELDS + 1
        } else {
            HEADER_FIELDS + seal_fields.len() + BLOCK_FIELDS
        };

        // 10 header fields, unknown number of seal fields, and 2 block fields.
        let mut stream = RlpStream::new_list(nmb_of_elements);

        // write header values.
        stream
            .append(&header.author())
            .append(&header.state_root())
            .append(&header.log_bloom())
            .append(&header.difficulty())
            .append(&header.gas_limit())
            .append(&header.gas_used())
            .append(&header.timestamp())
            .append(&header.extra_data());

        // write block values.

        TypedTransaction::rlp_append_list(&mut stream, &block_view.transactions());
        stream.append_list(&block_view.uncles(eip1559_transition));

        // write seal fields.
        for field in seal_fields {
            stream.append_raw(&field, 1);
        }

        if eip1559 {
            stream.append(&header.base_fee());
        }

        AbridgedBlock { rlp: stream.out() }
    }

    /// Flesh out an abridged block view with the provided parent hash and block number.
    ///
    /// Will fail if contains invalid rlp.
    pub fn to_block(
        &self,
        parent_hash: H256,
        number: u64,
        receipts_root: H256,
        eip1559_transition: BlockNumber,
    ) -> Result<Block, DecoderError> {
        let rlp = Rlp::new(&self.rlp);

        let mut header: Header = Default::default();
        header.set_parent_hash(parent_hash);
        header.set_author(rlp.val_at(0)?);
        header.set_state_root(rlp.val_at(1)?);
        header.set_log_bloom(rlp.val_at(2)?);
        header.set_difficulty(rlp.val_at(3)?);
        header.set_number(number);
        header.set_gas_limit(rlp.val_at(4)?);
        header.set_gas_used(rlp.val_at(5)?);
        header.set_timestamp(rlp.val_at(6)?);
        header.set_extra_data(rlp.val_at(7)?);

        let transactions = TypedTransaction::decode_rlp_list(&rlp.at(8)?)?;
        let uncles = Header::decode_rlp_list(&rlp.at(9)?, eip1559_transition)?;
        //let uncles: Vec<Header> = rlp.list_at(9)?;

        header.set_transactions_root(ordered_trie_root(rlp.at(8)?.iter().map(|r| {
            if r.is_list() {
                r.as_raw()
            } else {
                // We already checked if list is valid with decode_rlp_list above
                r.data().expect("To raw rlp list to be valid")
            }
        })));
        header.set_receipts_root(receipts_root);

        let mut uncles_rlp = RlpStream::new();
        uncles_rlp.append_list(&uncles);
        header.set_uncles_hash(keccak(uncles_rlp.as_raw()));

        let mut seal_fields = Vec::new();
        let last_seal_index = if number >= eip1559_transition {
            rlp.item_count()? - 1
        } else {
            rlp.item_count()?
        };
        for i in (HEADER_FIELDS + BLOCK_FIELDS)..last_seal_index {
            let seal_rlp = rlp.at(i)?;
            seal_fields.push(seal_rlp.as_raw().to_owned());
        }
        header.set_seal(seal_fields);

        if number >= eip1559_transition {
            header.set_base_fee(Some(rlp.val_at::<U256>(rlp.item_count()? - 1)?));
        }

        Ok(Block {
            header: header,
            transactions: transactions,
            uncles: uncles,
        })
    }
}

#[cfg(test)]
mod tests {
    use super::AbridgedBlock;

    use bytes::Bytes;
    use ethereum_types::{Address, H256, U256};
    use types::{
        block::Block,
        transaction::{Action, Transaction, TypedTransaction},
        view,
        views::BlockView,
        BlockNumber,
    };

    fn encode_block(b: &Block) -> Bytes {
        b.rlp_bytes()
    }

    #[test]
    fn empty_block_abridging() {
        let b = Block::default();
        let receipts_root = b.header.receipts_root().clone();
        let encoded = encode_block(&b);

<<<<<<< HEAD
        let abridged =
            AbridgedBlock::from_block_view(&view!(BlockView, &encoded), BlockNumber::max_value());
        assert_eq!(
            abridged
                .to_block(H256::new(), 0, receipts_root, BlockNumber::max_value())
                .unwrap(),
            b
        );
    }

    #[test]
    fn eip1559_block_abridging() {
        let mut b = Block::default();
        b.header.set_base_fee(Some(U256::from(100)));
        b.header.set_seal(vec![vec![50u8], vec![60u8]]);
        let receipts_root = b.header.receipts_root().clone();
        let encoded = encode_block(&b);

        let abridged =
            AbridgedBlock::from_block_view(&view!(BlockView, &encoded), BlockNumber::default());
        assert_eq!(
            abridged
                .to_block(H256::new(), 0, receipts_root, BlockNumber::default())
=======
        let abridged = AbridgedBlock::from_block_view(&view!(BlockView, &encoded));
        assert_eq!(
            abridged
                .to_block(H256::default(), 0, receipts_root)
>>>>>>> 2df74c26
                .unwrap(),
            b
        );
    }

    #[test]
    #[should_panic]
    fn wrong_number() {
        let b = Block::default();
        let receipts_root = b.header.receipts_root().clone();
        let encoded = encode_block(&b);

<<<<<<< HEAD
        let abridged =
            AbridgedBlock::from_block_view(&view!(BlockView, &encoded), BlockNumber::max_value());
        assert_eq!(
            abridged
                .to_block(H256::new(), 2, receipts_root, BlockNumber::max_value())
=======
        let abridged = AbridgedBlock::from_block_view(&view!(BlockView, &encoded));
        assert_eq!(
            abridged
                .to_block(H256::default(), 2, receipts_root)
>>>>>>> 2df74c26
                .unwrap(),
            b
        );
    }

    #[test]
    fn with_transactions() {
        let mut b = Block::default();

        let t1 = TypedTransaction::Legacy(Transaction {
            action: Action::Create,
            nonce: U256::from(42),
            gas_price: U256::from(3000),
            gas: U256::from(50_000),
            value: U256::from(1),
            data: b"Hello!".to_vec(),
        })
        .fake_sign(Address::from_low_u64_be(0x69));

        let t2 = TypedTransaction::Legacy(Transaction {
            action: Action::Create,
            nonce: U256::from(88),
            gas_price: U256::from(12345),
            gas: U256::from(300000),
            value: U256::from(1000000000),
            data: "Eep!".into(),
        })
        .fake_sign(Address::from_low_u64_be(0x55));

        b.transactions.push(t1.into());
        b.transactions.push(t2.into());

        let receipts_root = b.header.receipts_root().clone();
        b.header
            .set_transactions_root(::triehash::ordered_trie_root(
                b.transactions.iter().map(|tx| tx.encode()),
            ));

        let encoded = encode_block(&b);

<<<<<<< HEAD
        let abridged = AbridgedBlock::from_block_view(
            &view!(BlockView, &encoded[..]),
            BlockNumber::max_value(),
        );
        assert_eq!(
            abridged
                .to_block(H256::new(), 0, receipts_root, BlockNumber::max_value())
=======
        let abridged = AbridgedBlock::from_block_view(&view!(BlockView, &encoded[..]));
        assert_eq!(
            abridged
                .to_block(H256::default(), 0, receipts_root)
>>>>>>> 2df74c26
                .unwrap(),
            b
        );
    }
}<|MERGE_RESOLUTION|>--- conflicted
+++ resolved
@@ -113,7 +113,6 @@
 
         let transactions = TypedTransaction::decode_rlp_list(&rlp.at(8)?)?;
         let uncles = Header::decode_rlp_list(&rlp.at(9)?, eip1559_transition)?;
-        //let uncles: Vec<Header> = rlp.list_at(9)?;
 
         header.set_transactions_root(ordered_trie_root(rlp.at(8)?.iter().map(|r| {
             if r.is_list() {
@@ -177,12 +176,11 @@
         let receipts_root = b.header.receipts_root().clone();
         let encoded = encode_block(&b);
 
-<<<<<<< HEAD
         let abridged =
             AbridgedBlock::from_block_view(&view!(BlockView, &encoded), BlockNumber::max_value());
         assert_eq!(
             abridged
-                .to_block(H256::new(), 0, receipts_root, BlockNumber::max_value())
+                .to_block(H256::default(), 0, receipts_root, BlockNumber::max_value())
                 .unwrap(),
             b
         );
@@ -200,13 +198,7 @@
             AbridgedBlock::from_block_view(&view!(BlockView, &encoded), BlockNumber::default());
         assert_eq!(
             abridged
-                .to_block(H256::new(), 0, receipts_root, BlockNumber::default())
-=======
-        let abridged = AbridgedBlock::from_block_view(&view!(BlockView, &encoded));
-        assert_eq!(
-            abridged
-                .to_block(H256::default(), 0, receipts_root)
->>>>>>> 2df74c26
+                .to_block(H256::default(), 0, receipts_root, BlockNumber::default())
                 .unwrap(),
             b
         );
@@ -219,18 +211,11 @@
         let receipts_root = b.header.receipts_root().clone();
         let encoded = encode_block(&b);
 
-<<<<<<< HEAD
         let abridged =
             AbridgedBlock::from_block_view(&view!(BlockView, &encoded), BlockNumber::max_value());
         assert_eq!(
             abridged
-                .to_block(H256::new(), 2, receipts_root, BlockNumber::max_value())
-=======
-        let abridged = AbridgedBlock::from_block_view(&view!(BlockView, &encoded));
-        assert_eq!(
-            abridged
-                .to_block(H256::default(), 2, receipts_root)
->>>>>>> 2df74c26
+                .to_block(H256::default(), 2, receipts_root, BlockNumber::max_value())
                 .unwrap(),
             b
         );
@@ -271,20 +256,13 @@
 
         let encoded = encode_block(&b);
 
-<<<<<<< HEAD
         let abridged = AbridgedBlock::from_block_view(
             &view!(BlockView, &encoded[..]),
             BlockNumber::max_value(),
         );
         assert_eq!(
             abridged
-                .to_block(H256::new(), 0, receipts_root, BlockNumber::max_value())
-=======
-        let abridged = AbridgedBlock::from_block_view(&view!(BlockView, &encoded[..]));
-        assert_eq!(
-            abridged
-                .to_block(H256::default(), 0, receipts_root)
->>>>>>> 2df74c26
+                .to_block(H256::default(), 0, receipts_root, BlockNumber::max_value())
                 .unwrap(),
             b
         );
