--- conflicted
+++ resolved
@@ -648,18 +648,17 @@
         self.machine().decode_transaction(transaction, &schedule)
     }
 
-<<<<<<< HEAD
     /// Calculates base fee for the block that should be mined next.
     /// This base fee is calculated based on the parent header (last block in blockchain / best block).
     ///
     /// Introduced by EIP1559 to support new market fee mechanism.
     fn calculate_base_fee(&self, parent: &Header) -> U256 {
         self.machine().calc_base_fee(parent)
-=======
+    }
+
     /// The configured minimum gas limit. Used by AuRa Engine.
     fn min_gas_limit(&self) -> U256 {
         self.params().min_gas_limit
->>>>>>> 2df74c26
     }
 }
 
