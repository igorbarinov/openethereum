--- conflicted
+++ resolved
@@ -48,12 +48,8 @@
 use self::finality::RollingFinality;
 use super::{
     signer::EngineSigner,
-<<<<<<< HEAD
-    validator_set::{new_validator_set, SimpleList, ValidatorSet},
+    validator_set::{new_validator_set_posdao, SimpleList, ValidatorSet},
     EthEngine,
-=======
-    validator_set::{new_validator_set_posdao, SimpleList, ValidatorSet},
->>>>>>> 2df74c26
 };
 use block::*;
 use bytes::Bytes;
@@ -695,12 +691,9 @@
     step: Arc<PermissionedStep>,
     subchain_validators: SimpleList,
     empty_steps_transition: u64,
-<<<<<<< HEAD
-    eip1559_transition: BlockNumber,
-=======
     /// First block for which a 2/3 quorum (instead of 1/2) is required.
     two_thirds_majority_transition: BlockNumber,
->>>>>>> 2df74c26
+    eip1559_transition: BlockNumber,
 }
 
 impl super::EpochVerifier<EthereumMachine> for EpochVerifier {
@@ -2210,11 +2203,8 @@
                     step: self.step.clone(),
                     subchain_validators: list,
                     empty_steps_transition: self.empty_steps_transition,
-<<<<<<< HEAD
+                    two_thirds_majority_transition: self.two_thirds_majority_transition,
                     eip1559_transition: self.params().eip1559_transition,
-=======
-                    two_thirds_majority_transition: self.two_thirds_majority_transition,
->>>>>>> 2df74c26
                 });
 
                 match finalize {
