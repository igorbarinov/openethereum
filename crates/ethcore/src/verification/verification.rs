// Copyright 2015-2020 Parity Technologies (UK) Ltd.
// This file is part of OpenEthereum.

// OpenEthereum is free software: you can redistribute it and/or modify
// it under the terms of the GNU General Public License as published by
// the Free Software Foundation, either version 3 of the License, or
// (at your option) any later version.

// OpenEthereum is distributed in the hope that it will be useful,
// but WITHOUT ANY WARRANTY; without even the implied warranty of
// MERCHANTABILITY or FITNESS FOR A PARTICULAR PURPOSE.  See the
// GNU General Public License for more details.

// You should have received a copy of the GNU General Public License
// along with OpenEthereum.  If not, see <http://www.gnu.org/licenses/>.

//! Block and transaction verification functions
//!
//! Block verification is done in 3 steps
//! 1. Quick verification upon adding to the block queue
//! 2. Signatures verification done in the queue.
//! 3. Final verification against the blockchain done before enactment.

use std::{
    collections::HashSet,
    time::{Duration, SystemTime, UNIX_EPOCH},
};

use bytes::Bytes;
use hash::keccak;
use parity_util_mem::MallocSizeOf;
use rlp::Rlp;
use triehash::ordered_trie_root;
use unexpected::{Mismatch, OutOfBounds};

use blockchain::*;
use call_contract::CallContract;
use client::BlockInfo;
use engines::{EthEngine, MAX_UNCLE_AGE};
use error::{BlockError, Error};
use types::{header::Header, transaction::SignedTransaction, BlockNumber};
use verification::queue::kind::blocks::Unverified;

use time_utils::CheckedSystemTime;

/// Preprocessed block data gathered in `verify_block_unordered` call
#[derive(MallocSizeOf)]
pub struct PreverifiedBlock {
    /// Populated block header
    pub header: Header,
    /// Populated block transactions
    pub transactions: Vec<SignedTransaction>,
    /// Populated block uncles
    pub uncles: Vec<Header>,
    /// Block bytes
    pub bytes: Bytes,
}

/// t_nb 4.0 Phase 1 quick block verification. Only does checks that are cheap. Operates on a single block
pub fn verify_block_basic(
    block: &Unverified,
    engine: &dyn EthEngine,
    check_seal: bool,
) -> Result<(), Error> {
    // t_nb 4.1  verify header params
    verify_header_params(&block.header, engine, true, check_seal)?;
    // t_nb 4.2 verify header time (addded in new OE version)
    // t_nb 4.3 verify block integrity
    verify_block_integrity(block)?;

    if check_seal {
        // t_nb 4.4 Check block seal. It calls engine to verify block basic
        engine.verify_block_basic(&block.header)?;
    }

    // t_nb 4.5 for all uncled verify header and call engine to verify block basic
    for uncle in &block.uncles {
        // t_nb 4.5.1
        verify_header_params(uncle, engine, false, check_seal)?;
        if check_seal {
            // t_nb 4.5.2
            engine.verify_block_basic(uncle)?;
        }
    }

    // t_nb 4.6 call engine.gas_limit_override (Used only by Aura)
    if let Some(gas_limit) = engine.gas_limit_override(&block.header) {
        if *block.header.gas_limit() != gas_limit {
            return Err(From::from(BlockError::InvalidGasLimit(OutOfBounds {
                min: Some(gas_limit),
                max: Some(gas_limit),
                found: *block.header.gas_limit(),
            })));
        }
    }

    // t_nb 4.7 for every transaction call engine.verify_transaction_basic
    for t in &block.transactions {
        engine.verify_transaction_basic(t, &block.header)?;
    }

    Ok(())
}

// t_nb 5.0 Phase 2 verification. Perform costly checks such as transaction signatures and block nonce for ethash.
/// Still operates on a individual block
/// Returns a `PreverifiedBlock` structure populated with transactions
pub fn verify_block_unordered(
    block: Unverified,
    engine: &dyn EthEngine,
    check_seal: bool,
) -> Result<PreverifiedBlock, Error> {
    let header = block.header;
    if check_seal {
        // t_nb 5.1
        engine.verify_block_unordered(&header)?;
        for uncle in &block.uncles {
            // t_nb 5.2
            engine.verify_block_unordered(uncle)?;
        }
    }
    // Verify transactions.
    let nonce_cap = if header.number() >= engine.params().dust_protection_transition {
        Some((engine.params().nonce_cap_increment * header.number()).into())
    } else {
        None
    };

    // t_nb 5.3 iterate over all transactions
    let transactions = block
        .transactions
        .into_iter()
        .map(|t| {
            // t_nb 5.3.1 call verify_unordered. Check signatures and calculate address
            let t = engine.verify_transaction_unordered(t, &header)?;
            // t_nb 5.3.2 check if nonce is more then max nonce (EIP-168 and EIP169)
            if let Some(max_nonce) = nonce_cap {
                if t.tx().nonce >= max_nonce {
                    return Err(BlockError::TooManyTransactions(t.sender()).into());
                }
            }
            Ok(t)
        })
        .collect::<Result<Vec<_>, Error>>()?;

    Ok(PreverifiedBlock {
        header,
        transactions,
        uncles: block.uncles,
        bytes: block.bytes,
    })
}

/// Parameters for full verification of block family
pub struct FullFamilyParams<'a, C: BlockInfo + CallContract + 'a> {
    /// Preverified block
    pub block: &'a PreverifiedBlock,

    /// Block provider to use during verification
    pub block_provider: &'a dyn BlockProvider,

    /// Engine client to use during verification
    pub client: &'a C,
}

/// t_nb 6.3 Phase 3 verification. Check block information against parent and uncles.
pub fn verify_block_family<C: BlockInfo + CallContract>(
    header: &Header,
    parent: &Header,
    engine: &dyn EthEngine,
    do_full: Option<FullFamilyParams<C>>,
) -> Result<(), Error> {
    // TODO: verify timestamp
    // t_nb 6.3.1 verify parent
    verify_parent(&header, &parent, engine)?;
    engine.verify_block_family(&header, &parent)?;

    let params = match do_full {
        Some(x) => x,
        None => return Ok(()),
    };

    // t_nb 6.3.2 verify uncles
    verify_uncles(params.block, params.block_provider, engine)?;

    // t_nb 6.3.3 verify all transactions
    for tx in &params.block.transactions {
        // transactions are verified against the parent header since the current
        // state wasn't available when the tx was created
        engine
            .machine()
            .verify_transaction(tx, parent, params.client)?;
    }

    Ok(())
}

fn verify_uncles(
    block: &PreverifiedBlock,
    bc: &dyn BlockProvider,
    engine: &dyn EthEngine,
) -> Result<(), Error> {
    let header = &block.header;
    let num_uncles = block.uncles.len();
    let max_uncles = engine.maximum_uncle_count(header.number());
    if num_uncles != 0 {
        if num_uncles > max_uncles {
            return Err(From::from(BlockError::TooManyUncles(OutOfBounds {
                min: None,
                max: Some(max_uncles),
                found: num_uncles,
            })));
        }

        let mut excluded = HashSet::new();
        excluded.insert(header.hash());
        let mut hash = header.parent_hash().clone();
        excluded.insert(hash.clone());
        for _ in 0..MAX_UNCLE_AGE {
            match bc.block_details(&hash) {
                Some(details) => {
                    excluded.insert(details.parent);
                    let b = bc
                        .block(&hash)
                        .expect("parent already known to be stored; qed");
                    excluded.extend(b.uncle_hashes());
                    hash = details.parent;
                }
                None => break,
            }
        }

        let mut verified = HashSet::new();
        for uncle in &block.uncles {
            if excluded.contains(&uncle.hash()) {
                return Err(From::from(BlockError::UncleInChain(uncle.hash())));
            }

            if verified.contains(&uncle.hash()) {
                return Err(From::from(BlockError::DuplicateUncle(uncle.hash())));
            }

            // m_currentBlock.number() - uncle.number()		m_cB.n - uP.n()
            // 1											2
            // 2
            // 3
            // 4
            // 5
            // 6											7
            //												(8 Invalid)

            let depth = if header.number() > uncle.number() {
                header.number() - uncle.number()
            } else {
                0
            };
            if depth > MAX_UNCLE_AGE as u64 {
                return Err(From::from(BlockError::UncleTooOld(OutOfBounds {
                    min: Some(header.number() - depth),
                    max: Some(header.number() - 1),
                    found: uncle.number(),
                })));
            } else if depth < 1 {
                return Err(From::from(BlockError::UncleIsBrother(OutOfBounds {
                    min: Some(header.number() - depth),
                    max: Some(header.number() - 1),
                    found: uncle.number(),
                })));
            }

            // cB
            // cB.p^1	    1 depth, valid uncle
            // cB.p^2	---/  2
            // cB.p^3	-----/  3
            // cB.p^4	-------/  4
            // cB.p^5	---------/  5
            // cB.p^6	-----------/  6
            // cB.p^7	-------------/
            // cB.p^8
            let mut expected_uncle_parent = header.parent_hash().clone();
            let uncle_parent = bc.block_header_data(&uncle.parent_hash()).ok_or_else(|| {
                Error::from(BlockError::UnknownUncleParent(uncle.parent_hash().clone()))
            })?;
            for _ in 0..depth {
                match bc.block_details(&expected_uncle_parent) {
                    Some(details) => {
                        expected_uncle_parent = details.parent;
                    }
                    None => break,
                }
            }
            if expected_uncle_parent != uncle_parent.hash() {
                return Err(From::from(BlockError::UncleParentNotInChain(
                    uncle_parent.hash(),
                )));
            }

            let uncle_parent = uncle_parent.decode(engine.params().eip1559_transition)?;
            verify_parent(&uncle, &uncle_parent, engine)?;
            engine.verify_block_family(&uncle, &uncle_parent)?;
            verified.insert(uncle.hash());
        }
    }

    Ok(())
}

/// Phase 4 verification. Check block information against transaction enactment results,
pub fn verify_block_final(expected: &Header, got: &Header) -> Result<(), Error> {
    if expected.state_root() != got.state_root() {
        return Err(From::from(BlockError::InvalidStateRoot(Mismatch {
            expected: *expected.state_root(),
            found: *got.state_root(),
        })));
    }
    if expected.gas_used() != got.gas_used() {
        return Err(From::from(BlockError::InvalidGasUsed(Mismatch {
            expected: *expected.gas_used(),
            found: *got.gas_used(),
        })));
    }
    if expected.log_bloom() != got.log_bloom() {
        return Err(From::from(BlockError::InvalidLogBloom(Box::new(
            Mismatch {
                expected: *expected.log_bloom(),
                found: *got.log_bloom(),
            },
        ))));
    }
    if expected.receipts_root() != got.receipts_root() {
        return Err(From::from(BlockError::InvalidReceiptsRoot(Mismatch {
            expected: *expected.receipts_root(),
            found: *got.receipts_root(),
        })));
    }
    Ok(())
}

/// Check basic header parameters.
pub fn verify_header_params(
    header: &Header,
    engine: &dyn EthEngine,
    is_full: bool,
    check_seal: bool,
) -> Result<(), Error> {
    if check_seal {
        let expected_seal_fields = engine.seal_fields(header);
        if header.seal().len() != expected_seal_fields {
            return Err(From::from(BlockError::InvalidSealArity(Mismatch {
                expected: expected_seal_fields,
                found: header.seal().len(),
            })));
        }
    }

    if header.number() >= From::from(BlockNumber::max_value()) {
        return Err(From::from(BlockError::RidiculousNumber(OutOfBounds {
            max: Some(From::from(BlockNumber::max_value())),
            min: None,
            found: header.number(),
        })));
    }

    let gas_limit = if engine.schedule(header.number()).eip1559 {
        header.gas_limit() * engine.params().elasticity_multiplier
    } else {
        *header.gas_limit()
    };

    // check if the block used too much gas
    if header.gas_used() > &gas_limit {
        return Err(From::from(BlockError::TooMuchGasUsed(OutOfBounds {
            max: Some(gas_limit),
            min: None,
            found: *header.gas_used(),
        })));
    }
<<<<<<< HEAD
    let min_gas_limit = engine.params().min_gas_limit;
    if gas_limit < min_gas_limit {
        return Err(From::from(BlockError::InvalidGasLimit(OutOfBounds {
            min: Some(min_gas_limit),
            max: None,
            found: gas_limit,
        })));
    }
    if let Some(limit) = engine.maximum_gas_limit() {
        if gas_limit > limit {
            return Err(From::from(::error::BlockError::InvalidGasLimit(
                OutOfBounds {
                    min: None,
                    max: Some(limit),
                    found: gas_limit,
                },
            )));
=======
    if engine.gas_limit_override(header).is_none() {
        let min_gas_limit = engine.min_gas_limit();
        if header.gas_limit() < &min_gas_limit {
            return Err(From::from(BlockError::InvalidGasLimit(OutOfBounds {
                min: Some(min_gas_limit),
                max: None,
                found: *header.gas_limit(),
            })));
        }
        if let Some(limit) = engine.maximum_gas_limit() {
            if header.gas_limit() > &limit {
                return Err(From::from(BlockError::InvalidGasLimit(OutOfBounds {
                    min: None,
                    max: Some(limit),
                    found: *header.gas_limit(),
                })));
            }
>>>>>>> 2df74c26
        }
    }

    let maximum_extra_data_size = engine.maximum_extra_data_size();
    if header.number() != 0 && header.extra_data().len() > maximum_extra_data_size {
        return Err(From::from(BlockError::ExtraDataOutOfBounds(OutOfBounds {
            min: None,
            max: Some(maximum_extra_data_size),
            found: header.extra_data().len(),
        })));
    }

    if let Some(ref ext) = engine.machine().ethash_extensions() {
        if header.number() >= ext.dao_hardfork_transition
            && header.number() <= ext.dao_hardfork_transition + 9
            && header.extra_data()[..] != b"dao-hard-fork"[..]
        {
            return Err(From::from(BlockError::ExtraDataOutOfBounds(OutOfBounds {
                min: None,
                max: None,
                found: 0,
            })));
        }
    }

    if is_full {
        const ACCEPTABLE_DRIFT: Duration = Duration::from_secs(15);
        // this will resist overflow until `year 2037`
        let max_time = SystemTime::now() + ACCEPTABLE_DRIFT;
        let invalid_threshold = max_time + ACCEPTABLE_DRIFT * 9;
        let timestamp =
            CheckedSystemTime::checked_add(UNIX_EPOCH, Duration::from_secs(header.timestamp()))
                .ok_or(BlockError::TimestampOverflow)?;

        if timestamp > invalid_threshold {
            return Err(From::from(BlockError::InvalidTimestamp(OutOfBounds {
                max: Some(max_time),
                min: None,
                found: timestamp,
            })));
        }

        if timestamp > max_time {
            return Err(From::from(BlockError::TemporarilyInvalid(OutOfBounds {
                max: Some(max_time),
                min: None,
                found: timestamp,
            })));
        }
    }

    Ok(())
}

/// Check header parameters agains parent header.
fn verify_parent(header: &Header, parent: &Header, engine: &dyn EthEngine) -> Result<(), Error> {
    assert!(
        header.parent_hash().is_zero() || &parent.hash() == header.parent_hash(),
        "Parent hash should already have been verified; qed"
    );

    if !engine.is_timestamp_valid(header.timestamp(), parent.timestamp()) {
        let now = SystemTime::now();
        let min = CheckedSystemTime::checked_add(
            now,
            Duration::from_secs(parent.timestamp().saturating_add(1)),
        )
        .ok_or(BlockError::TimestampOverflow)?;
        let found = CheckedSystemTime::checked_add(now, Duration::from_secs(header.timestamp()))
            .ok_or(BlockError::TimestampOverflow)?;
        return Err(From::from(BlockError::InvalidTimestamp(OutOfBounds {
            max: None,
            min: Some(min),
            found,
        })));
    }
    if header.number() != parent.number() + 1 {
        return Err(From::from(BlockError::InvalidNumber(Mismatch {
            expected: parent.number() + 1,
            found: header.number(),
        })));
    }

    if header.number() == 0 {
        return Err(BlockError::RidiculousNumber(OutOfBounds {
            min: Some(1),
            max: None,
            found: header.number(),
        })
        .into());
    }

<<<<<<< HEAD
    // check if the block changed the gas target too much
    // Comparing two blocks before eip1559 activation is based on gas_limit of those blocks
    // Comparing fork block and his parent is based on comparing of gas_target of fork block
    // and gas_limit of his parent
    // Comparing two blocks after eip1559 activation is based on gas_target of those blocks
    let parent_gas_limit = *parent.gas_limit();
    let min_gas = parent_gas_limit - parent_gas_limit / gas_limit_divisor;
    let max_gas = parent_gas_limit + parent_gas_limit / gas_limit_divisor;
    if header.gas_limit() <= &min_gas || header.gas_limit() >= &max_gas {
        return Err(From::from(BlockError::InvalidGasLimit(OutOfBounds {
            min: Some(min_gas),
            max: Some(max_gas),
            found: *header.gas_limit(),
        })));
=======
    if engine.gas_limit_override(header).is_none() {
        let gas_limit_divisor = engine.params().gas_limit_bound_divisor;
        let parent_gas_limit = *parent.gas_limit();
        let min_gas = parent_gas_limit - parent_gas_limit / gas_limit_divisor;
        let max_gas = parent_gas_limit + parent_gas_limit / gas_limit_divisor;
        if header.gas_limit() <= &min_gas || header.gas_limit() >= &max_gas {
            return Err(From::from(BlockError::InvalidGasLimit(OutOfBounds {
                min: Some(min_gas),
                max: Some(max_gas),
                found: *header.gas_limit(),
            })));
        }
>>>>>>> 2df74c26
    }

    // check if the base fee is correct
    if engine.schedule(parent.number()).eip1559 {
        let expected_base_fee = engine.calculate_base_fee(parent);
        if expected_base_fee != header.base_fee().unwrap_or_default() {
            return Err(From::from(BlockError::IncorrectBaseFee(Mismatch {
                expected: expected_base_fee,
                found: header.base_fee().unwrap_or_default(),
            })));
        };
    }

    Ok(())
}

/// Verify block data against header: transactions root and uncles hash.
fn verify_block_integrity(block: &Unverified) -> Result<(), Error> {
    let block_rlp = Rlp::new(&block.bytes);
    let tx = block_rlp.at(1)?;
    let expected_root = ordered_trie_root(tx.iter().map(|r| {
        if r.is_list() {
            r.as_raw()
        } else {
            // This is already checked in Unverified structure and that is why we are okay to asume that data is valid.
            r.data().expect(
                "Unverified block should already check if raw list of transactions is valid",
            )
        }
    }));
    if &expected_root != block.header.transactions_root() {
        bail!(BlockError::InvalidTransactionsRoot(Mismatch {
            expected: expected_root,
            found: *block.header.transactions_root(),
        }));
    }
    let expected_uncles = keccak(block_rlp.at(2)?.as_raw());
    if &expected_uncles != block.header.uncles_hash() {
        bail!(BlockError::InvalidUnclesHash(Mismatch {
            expected: expected_uncles,
            found: *block.header.uncles_hash(),
        }));
    }
    Ok(())
}

#[cfg(test)]
mod tests {
    use super::*;

    use blockchain::{BlockDetails, BlockReceipts, TransactionAddress};
    use crypto::publickey::{Generator, Random};
    use engines::EthEngine;
    use error::{BlockError::*, ErrorKind};
    use ethereum_types::{Address, BloomRef, H256, U256};
    use hash::keccak;
    use rlp;
    use spec::{CommonParams, Spec};
    use std::{
        collections::{BTreeMap, HashMap},
        time::{SystemTime, UNIX_EPOCH},
    };
    use test_helpers::{create_test_block, create_test_block_with_data};
    use triehash::ordered_trie_root;
    use types::{
        encoded,
        log_entry::{LocalizedLogEntry, LogEntry},
        transaction::{Action, SignedTransaction, Transaction, TypedTransaction},
    };

    fn check_ok(result: Result<(), Error>) {
        result.unwrap_or_else(|e| panic!("Block verification failed: {:?}", e));
    }

    fn check_fail(result: Result<(), Error>, e: BlockError) {
        match result {
            Err(Error(ErrorKind::Block(ref error), _)) if *error == e => (),
            Err(other) => panic!(
                "Block verification failed.\nExpected: {:?}\nGot: {:?}",
                e, other
            ),
            Ok(_) => panic!("Block verification failed.\nExpected: {:?}\nGot: Ok", e),
        }
    }

    fn check_fail_timestamp(result: Result<(), Error>, temp: bool) {
        let name = if temp {
            "TemporarilyInvalid"
        } else {
            "InvalidTimestamp"
        };
        match result {
            Err(Error(ErrorKind::Block(BlockError::InvalidTimestamp(_)), _)) if !temp => (),
            Err(Error(ErrorKind::Block(BlockError::TemporarilyInvalid(_)), _)) if temp => (),
            Err(other) => panic!(
                "Block verification failed.\nExpected: {}\nGot: {:?}",
                name, other
            ),
            Ok(_) => panic!("Block verification failed.\nExpected: {}\nGot: Ok", name),
        }
    }

    struct TestBlockChain {
        blocks: HashMap<H256, Bytes>,
        numbers: HashMap<BlockNumber, H256>,
    }

    impl Default for TestBlockChain {
        fn default() -> Self {
            TestBlockChain::new()
        }
    }

    impl TestBlockChain {
        pub fn new() -> Self {
            TestBlockChain {
                blocks: HashMap::new(),
                numbers: HashMap::new(),
            }
        }

        pub fn insert(&mut self, bytes: Bytes) {
            let header = Unverified::from_rlp(bytes.clone(), BlockNumber::max_value())
                .unwrap()
                .header;
            let hash = header.hash();
            self.blocks.insert(hash, bytes);
            self.numbers.insert(header.number(), hash);
        }
    }

    impl BlockProvider for TestBlockChain {
        fn is_known(&self, hash: &H256) -> bool {
            self.blocks.contains_key(hash)
        }

        fn first_block(&self) -> Option<H256> {
            unimplemented!()
        }

        /// Get raw block data
        fn block(&self, hash: &H256) -> Option<encoded::Block> {
            self.blocks.get(hash).cloned().map(encoded::Block::new)
        }

        fn block_header_data(&self, hash: &H256) -> Option<encoded::Header> {
            self.block(hash)
                .map(|b| b.header_view().rlp().as_raw().to_vec())
                .map(encoded::Header::new)
        }

        fn block_body(&self, hash: &H256) -> Option<encoded::Body> {
            self.block(hash)
                .map(|b| BlockChain::block_to_body(&b.into_inner()))
                .map(encoded::Body::new)
        }

        fn best_ancient_block(&self) -> Option<H256> {
            None
        }

        /// Get the familial details concerning a block.
        fn block_details(&self, hash: &H256) -> Option<BlockDetails> {
            self.blocks.get(hash).map(|bytes| {
                let header = Unverified::from_rlp(bytes.to_vec(), BlockNumber::max_value())
                    .unwrap()
                    .header;
                BlockDetails {
                    number: header.number(),
                    total_difficulty: *header.difficulty(),
                    parent: *header.parent_hash(),
                    children: Vec::new(),
                    is_finalized: false,
                }
            })
        }

        fn transaction_address(&self, _hash: &H256) -> Option<TransactionAddress> {
            unimplemented!()
        }

        /// Get the hash of given block's number.
        fn block_hash(&self, index: BlockNumber) -> Option<H256> {
            self.numbers.get(&index).cloned()
        }

        fn block_receipts(&self, _hash: &H256) -> Option<BlockReceipts> {
            unimplemented!()
        }

        fn blocks_with_bloom<'a, B, I, II>(
            &self,
            _blooms: II,
            _from_block: BlockNumber,
            _to_block: BlockNumber,
        ) -> Vec<BlockNumber>
        where
            BloomRef<'a>: From<B>,
            II: IntoIterator<Item = B, IntoIter = I> + Copy,
            I: Iterator<Item = B>,
            Self: Sized,
        {
            unimplemented!()
        }

        fn logs<F>(
            &self,
            _blocks: Vec<H256>,
            _matches: F,
            _limit: Option<usize>,
        ) -> Vec<LocalizedLogEntry>
        where
            F: Fn(&LogEntry) -> bool,
            Self: Sized,
        {
            unimplemented!()
        }
    }

    fn basic_test(bytes: &[u8], engine: &dyn EthEngine) -> Result<(), Error> {
        let unverified = Unverified::from_rlp(bytes.to_vec(), engine.params().eip1559_transition)?;
        verify_block_basic(&unverified, engine, true)
    }

    fn family_test<BC>(bytes: &[u8], engine: &dyn EthEngine, bc: &BC) -> Result<(), Error>
    where
        BC: BlockProvider,
    {
        let block =
            Unverified::from_rlp(bytes.to_vec(), engine.params().eip1559_transition).unwrap();
        let header = block.header;
        let transactions: Vec<_> = block
            .transactions
            .into_iter()
            .map(SignedTransaction::new)
            .collect::<Result<_, _>>()?;

        // TODO: client is really meant to be used for state query here by machine
        // additions that need access to state (tx filter in specific)
        // no existing tests need access to test, so having this not function
        // is fine.
        let client = ::client::TestBlockChainClient::default();
        let parent = bc
            .block_header_data(header.parent_hash())
            .ok_or(BlockError::UnknownParent(*header.parent_hash()))?
            .decode(engine.params().eip1559_transition)?;

        let block = PreverifiedBlock {
            header,
            transactions,
            uncles: block.uncles,
            bytes: bytes.to_vec(),
        };

        let full_params = FullFamilyParams {
            block: &block,
            block_provider: bc as &dyn BlockProvider,
            client: &client,
        };
        verify_block_family(&block.header, &parent, engine, Some(full_params))
    }

    fn unordered_test(bytes: &[u8], engine: &dyn EthEngine) -> Result<(), Error> {
        let un = Unverified::from_rlp(bytes.to_vec(), engine.params().eip1559_transition)?;
        verify_block_unordered(un, engine, false)?;
        Ok(())
    }

    #[test]
    fn test_verify_block_basic_with_invalid_transactions() {
        let spec = Spec::new_test();
        let engine = &*spec.engine;

        let block = {
            let mut rlp = rlp::RlpStream::new_list(3);
            let mut header = Header::default();
            // that's an invalid transaction list rlp
            let invalid_transactions = vec![vec![0u8]];
            header.set_transactions_root(ordered_trie_root(&invalid_transactions));
            header.set_gas_limit(engine.min_gas_limit());
            rlp.append(&header);
            rlp.append_list::<Vec<u8>, _>(&invalid_transactions);
            rlp.append_raw(&rlp::EMPTY_LIST_RLP, 1);
            rlp.out()
        };

        assert!(basic_test(&block, engine).is_err());
    }

    #[test]
    fn test_verify_block() {
        use rlp::RlpStream;

        // Test against morden
        let mut good = Header::new();
        let spec = Spec::new_test();
        let engine = &*spec.engine;

        let min_gas_limit = engine.min_gas_limit();
        good.set_gas_limit(min_gas_limit);
        good.set_timestamp(40);
        good.set_number(10);

        let keypair = Random.generate();

        let tr1 = TypedTransaction::Legacy(Transaction {
            action: Action::Create,
            value: U256::from(0),
            data: Bytes::new(),
            gas: U256::from(30_000),
            gas_price: U256::from(40_000),
            nonce: U256::one(),
        })
        .sign(keypair.secret(), None);

        let tr2 = TypedTransaction::Legacy(Transaction {
            action: Action::Create,
            value: U256::from(0),
            data: Bytes::new(),
            gas: U256::from(30_000),
            gas_price: U256::from(40_000),
            nonce: U256::from(2),
        })
        .sign(keypair.secret(), None);

        let tr3 = TypedTransaction::Legacy(Transaction {
            action: Action::Call(Address::from_low_u64_be(0x0)),
            value: U256::from(0),
            data: Bytes::new(),
            gas: U256::from(30_000),
            gas_price: U256::from(0),
            nonce: U256::zero(),
        })
        .null_sign(0);

        let good_transactions = [tr1.clone(), tr2.clone()];
        let eip86_transactions = [tr3.clone()];

        let diff_inc = U256::from(0x40);

        let mut parent6 = good.clone();
        parent6.set_number(6);
        let mut parent7 = good.clone();
        parent7.set_number(7);
        parent7.set_parent_hash(parent6.hash());
        parent7.set_difficulty(parent6.difficulty().clone() + diff_inc);
        parent7.set_timestamp(parent6.timestamp() + 10);
        let mut parent8 = good.clone();
        parent8.set_number(8);
        parent8.set_parent_hash(parent7.hash());
        parent8.set_difficulty(parent7.difficulty().clone() + diff_inc);
        parent8.set_timestamp(parent7.timestamp() + 10);

        let mut good_uncle1 = good.clone();
        good_uncle1.set_number(9);
        good_uncle1.set_parent_hash(parent8.hash());
        good_uncle1.set_difficulty(parent8.difficulty().clone() + diff_inc);
        good_uncle1.set_timestamp(parent8.timestamp() + 10);
        let mut ex = good_uncle1.extra_data().to_vec();
        ex.push(1u8);
        good_uncle1.set_extra_data(ex);

        let mut good_uncle2 = good.clone();
        good_uncle2.set_number(8);
        good_uncle2.set_parent_hash(parent7.hash());
        good_uncle2.set_difficulty(parent7.difficulty().clone() + diff_inc);
        good_uncle2.set_timestamp(parent7.timestamp() + 10);
        let mut ex = good_uncle2.extra_data().to_vec();
        ex.push(2u8);
        good_uncle2.set_extra_data(ex);

        let good_uncles = vec![good_uncle1.clone(), good_uncle2.clone()];
        let mut uncles_rlp = RlpStream::new();
        uncles_rlp.append_list(&good_uncles);
        let good_uncles_hash = keccak(uncles_rlp.as_raw());
        let good_transactions_root =
            ordered_trie_root(good_transactions.iter().map(|t| t.encode()));
        let eip86_transactions_root =
            ordered_trie_root(eip86_transactions.iter().map(|t| t.encode()));

        let mut parent = good.clone();
        parent.set_number(9);
        parent.set_timestamp(parent8.timestamp() + 10);
        parent.set_parent_hash(parent8.hash());
        parent.set_difficulty(parent8.difficulty().clone() + diff_inc);

        good.set_parent_hash(parent.hash());
        good.set_difficulty(parent.difficulty().clone() + diff_inc);
        good.set_timestamp(parent.timestamp() + 10);

        let mut bc = TestBlockChain::new();
        bc.insert(create_test_block(&good));
        bc.insert(create_test_block(&parent));
        bc.insert(create_test_block(&parent6));
        bc.insert(create_test_block(&parent7));
        bc.insert(create_test_block(&parent8));

        check_ok(basic_test(&create_test_block(&good), engine));

        let mut bad_header = good.clone();
        bad_header.set_transactions_root(eip86_transactions_root.clone());
        bad_header.set_uncles_hash(good_uncles_hash.clone());
        match basic_test(&create_test_block_with_data(&bad_header, &eip86_transactions, &good_uncles), engine) {
			Err(Error(ErrorKind::Transaction(ref e), _)) if e == &crypto::publickey::Error::InvalidSignature.into() => (),
			e => panic!("Block verification failed.\nExpected: Transaction Error (Invalid Signature)\nGot: {:?}", e),
		}

        let mut header = good.clone();
        header.set_transactions_root(good_transactions_root.clone());
        header.set_uncles_hash(good_uncles_hash.clone());
        check_ok(basic_test(
            &create_test_block_with_data(&header, &good_transactions, &good_uncles),
            engine,
        ));

        header.set_gas_limit(min_gas_limit - 1);
        check_fail(
            basic_test(&create_test_block(&header), engine),
            InvalidGasLimit(OutOfBounds {
                min: Some(min_gas_limit),
                max: None,
                found: header.gas_limit().clone(),
            }),
        );

        header = good.clone();
        header.set_number(BlockNumber::max_value());
        check_fail(
            basic_test(&create_test_block(&header), engine),
            RidiculousNumber(OutOfBounds {
                max: Some(BlockNumber::max_value()),
                min: None,
                found: header.number(),
            }),
        );

        header = good.clone();
        let gas_used = header.gas_limit().clone() + 1;
        header.set_gas_used(gas_used);
        check_fail(
            basic_test(&create_test_block(&header), engine),
            TooMuchGasUsed(OutOfBounds {
                max: Some(header.gas_limit().clone()),
                min: None,
                found: header.gas_used().clone(),
            }),
        );

        header = good.clone();
        let mut ex = header.extra_data().to_vec();
        ex.resize(engine.maximum_extra_data_size() + 1, 0u8);
        header.set_extra_data(ex);
        check_fail(
            basic_test(&create_test_block(&header), engine),
            ExtraDataOutOfBounds(OutOfBounds {
                max: Some(engine.maximum_extra_data_size()),
                min: None,
                found: header.extra_data().len(),
            }),
        );

        header = good.clone();
        let mut ex = header.extra_data().to_vec();
        ex.resize(engine.maximum_extra_data_size() + 1, 0u8);
        header.set_extra_data(ex);
        check_fail(
            basic_test(&create_test_block(&header), engine),
            ExtraDataOutOfBounds(OutOfBounds {
                max: Some(engine.maximum_extra_data_size()),
                min: None,
                found: header.extra_data().len(),
            }),
        );

        header = good.clone();
        header.set_uncles_hash(good_uncles_hash.clone());
        check_fail(
            basic_test(
                &create_test_block_with_data(&header, &good_transactions, &good_uncles),
                engine,
            ),
            InvalidTransactionsRoot(Mismatch {
                expected: good_transactions_root.clone(),
                found: header.transactions_root().clone(),
            }),
        );

        header = good.clone();
        header.set_transactions_root(good_transactions_root.clone());
        check_fail(
            basic_test(
                &create_test_block_with_data(&header, &good_transactions, &good_uncles),
                engine,
            ),
            InvalidUnclesHash(Mismatch {
                expected: good_uncles_hash.clone(),
                found: header.uncles_hash().clone(),
            }),
        );

        check_ok(family_test(&create_test_block(&good), engine, &bc));
        check_ok(family_test(
            &create_test_block_with_data(&good, &good_transactions, &good_uncles),
            engine,
            &bc,
        ));

        header = good.clone();
        header.set_parent_hash(H256::random());
        check_fail(
            family_test(
                &create_test_block_with_data(&header, &good_transactions, &good_uncles),
                engine,
                &bc,
            ),
            UnknownParent(header.parent_hash().clone()),
        );

        header = good.clone();
        header.set_timestamp(10);
        check_fail_timestamp(
            family_test(
                &create_test_block_with_data(&header, &good_transactions, &good_uncles),
                engine,
                &bc,
            ),
            false,
        );

        header = good.clone();
        // will return `BlockError::TimestampOverflow` when timestamp > `i32::max_value()`
        header.set_timestamp(i32::max_value() as u64);
        check_fail_timestamp(
            basic_test(
                &create_test_block_with_data(&header, &good_transactions, &good_uncles),
                engine,
            ),
            false,
        );

        header = good.clone();
        header.set_timestamp(
            SystemTime::now()
                .duration_since(UNIX_EPOCH)
                .unwrap()
                .as_secs()
                + 20,
        );
        check_fail_timestamp(
            basic_test(
                &create_test_block_with_data(&header, &good_transactions, &good_uncles),
                engine,
            ),
            true,
        );

        header = good.clone();
        header.set_timestamp(
            SystemTime::now()
                .duration_since(UNIX_EPOCH)
                .unwrap()
                .as_secs()
                + 10,
        );
        header.set_uncles_hash(good_uncles_hash.clone());
        header.set_transactions_root(good_transactions_root.clone());
        check_ok(basic_test(
            &create_test_block_with_data(&header, &good_transactions, &good_uncles),
            engine,
        ));

        header = good.clone();
        header.set_number(9);
        check_fail(
            family_test(
                &create_test_block_with_data(&header, &good_transactions, &good_uncles),
                engine,
                &bc,
            ),
            InvalidNumber(Mismatch {
                expected: parent.number() + 1,
                found: header.number(),
            }),
        );

        header = good.clone();
        let mut bad_uncles = good_uncles.clone();
        bad_uncles.push(good_uncle1.clone());
        check_fail(
            family_test(
                &create_test_block_with_data(&header, &good_transactions, &bad_uncles),
                engine,
                &bc,
            ),
            TooManyUncles(OutOfBounds {
                max: Some(engine.maximum_uncle_count(header.number())),
                min: None,
                found: bad_uncles.len(),
            }),
        );

        header = good.clone();
        bad_uncles = vec![good_uncle1.clone(), good_uncle1.clone()];
        check_fail(
            family_test(
                &create_test_block_with_data(&header, &good_transactions, &bad_uncles),
                engine,
                &bc,
            ),
            DuplicateUncle(good_uncle1.hash()),
        );

        header = good.clone();
        header.set_gas_limit(0.into());
        header.set_difficulty(
            "0000000000000000000000000000000000000000000000000000000000020000"
                .parse::<U256>()
                .unwrap(),
        );
        match family_test(&create_test_block(&header), engine, &bc) {
            Err(Error(ErrorKind::Block(InvalidGasLimit(_)), _)) => {}
            Err(_) => {
                panic!("should be invalid difficulty fail");
            }
            _ => {
                panic!("Should be error, got Ok");
            }
        }

        // TODO: some additional uncle checks
    }

    #[test]
    fn dust_protection() {
        use crypto::publickey::{Generator, Random};
        use engines::NullEngine;
        use machine::EthereumMachine;
        use types::transaction::{Action, Transaction};

        let mut params = CommonParams::default();
        params.dust_protection_transition = 0;
        params.nonce_cap_increment = 2;

        let mut header = Header::default();
        header.set_number(1);

        let keypair = Random.generate();
        let bad_transactions: Vec<_> = (0..3)
            .map(|i| {
                TypedTransaction::Legacy(Transaction {
                    action: Action::Create,
                    value: U256::zero(),
                    data: Vec::new(),
                    gas: 0.into(),
                    gas_price: U256::zero(),
                    nonce: i.into(),
                })
                .sign(keypair.secret(), None)
            })
            .collect();

        let good_transactions = [bad_transactions[0].clone(), bad_transactions[1].clone()];

        let machine = EthereumMachine::regular(params, BTreeMap::new());
        let engine = NullEngine::new(Default::default(), machine);
        check_fail(
            unordered_test(
                &create_test_block_with_data(&header, &bad_transactions, &[]),
                &engine,
            ),
            TooManyTransactions(keypair.address()),
        );
        unordered_test(
            &create_test_block_with_data(&header, &good_transactions, &[]),
            &engine,
        )
        .unwrap();
    }
}<|MERGE_RESOLUTION|>--- conflicted
+++ resolved
@@ -84,12 +84,18 @@
     }
 
     // t_nb 4.6 call engine.gas_limit_override (Used only by Aura)
-    if let Some(gas_limit) = engine.gas_limit_override(&block.header) {
-        if *block.header.gas_limit() != gas_limit {
+    if let Some(expected_gas_limit) = engine.gas_limit_override(&block.header) {
+        let gas_limit = if engine.schedule(block.header.number()).eip1559 {
+            block.header.gas_limit() * engine.params().elasticity_multiplier
+        } else {
+            *block.header.gas_limit()
+        };
+
+        if gas_limit != expected_gas_limit {
             return Err(From::from(BlockError::InvalidGasLimit(OutOfBounds {
-                min: Some(gas_limit),
-                max: Some(gas_limit),
-                found: *block.header.gas_limit(),
+                min: Some(expected_gas_limit),
+                max: Some(expected_gas_limit),
+                found: gas_limit,
             })));
         }
     }
@@ -375,43 +381,23 @@
             found: *header.gas_used(),
         })));
     }
-<<<<<<< HEAD
-    let min_gas_limit = engine.params().min_gas_limit;
-    if gas_limit < min_gas_limit {
-        return Err(From::from(BlockError::InvalidGasLimit(OutOfBounds {
-            min: Some(min_gas_limit),
-            max: None,
-            found: gas_limit,
-        })));
-    }
-    if let Some(limit) = engine.maximum_gas_limit() {
-        if gas_limit > limit {
-            return Err(From::from(::error::BlockError::InvalidGasLimit(
-                OutOfBounds {
+    if engine.gas_limit_override(header).is_none() {
+        let min_gas_limit = engine.min_gas_limit();
+        if gas_limit < min_gas_limit {
+            return Err(From::from(BlockError::InvalidGasLimit(OutOfBounds {
+                min: Some(min_gas_limit),
+                max: None,
+                found: gas_limit,
+            })));
+        }
+        if let Some(limit) = engine.maximum_gas_limit() {
+            if gas_limit > limit {
+                return Err(From::from(BlockError::InvalidGasLimit(OutOfBounds {
                     min: None,
                     max: Some(limit),
                     found: gas_limit,
-                },
-            )));
-=======
-    if engine.gas_limit_override(header).is_none() {
-        let min_gas_limit = engine.min_gas_limit();
-        if header.gas_limit() < &min_gas_limit {
-            return Err(From::from(BlockError::InvalidGasLimit(OutOfBounds {
-                min: Some(min_gas_limit),
-                max: None,
-                found: *header.gas_limit(),
-            })));
-        }
-        if let Some(limit) = engine.maximum_gas_limit() {
-            if header.gas_limit() > &limit {
-                return Err(From::from(BlockError::InvalidGasLimit(OutOfBounds {
-                    min: None,
-                    max: Some(limit),
-                    found: *header.gas_limit(),
                 })));
             }
->>>>>>> 2df74c26
         }
     }
 
@@ -504,22 +490,11 @@
         .into());
     }
 
-<<<<<<< HEAD
     // check if the block changed the gas target too much
     // Comparing two blocks before eip1559 activation is based on gas_limit of those blocks
-    // Comparing fork block and his parent is based on comparing of gas_target of fork block
+    // Comparing EIP1559 fork block and his parent is based on comparing of gas_target of fork block
     // and gas_limit of his parent
     // Comparing two blocks after eip1559 activation is based on gas_target of those blocks
-    let parent_gas_limit = *parent.gas_limit();
-    let min_gas = parent_gas_limit - parent_gas_limit / gas_limit_divisor;
-    let max_gas = parent_gas_limit + parent_gas_limit / gas_limit_divisor;
-    if header.gas_limit() <= &min_gas || header.gas_limit() >= &max_gas {
-        return Err(From::from(BlockError::InvalidGasLimit(OutOfBounds {
-            min: Some(min_gas),
-            max: Some(max_gas),
-            found: *header.gas_limit(),
-        })));
-=======
     if engine.gas_limit_override(header).is_none() {
         let gas_limit_divisor = engine.params().gas_limit_bound_divisor;
         let parent_gas_limit = *parent.gas_limit();
@@ -532,7 +507,6 @@
                 found: *header.gas_limit(),
             })));
         }
->>>>>>> 2df74c26
     }
 
     // check if the base fee is correct
