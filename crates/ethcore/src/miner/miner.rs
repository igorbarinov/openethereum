// Copyright 2015-2020 Parity Technologies (UK) Ltd.
// This file is part of OpenEthereum.

// OpenEthereum is free software: you can redistribute it and/or modify
// it under the terms of the GNU General Public License as published by
// the Free Software Foundation, either version 3 of the License, or
// (at your option) any later version.

// OpenEthereum is distributed in the hope that it will be useful,
// but WITHOUT ANY WARRANTY; without even the implied warranty of
// MERCHANTABILITY or FITNESS FOR A PARTICULAR PURPOSE.  See the
// GNU General Public License for more details.

// You should have received a copy of the GNU General Public License
// along with OpenEthereum.  If not, see <http://www.gnu.org/licenses/>.

use std::{
    cmp,
    collections::{BTreeMap, BTreeSet, HashSet},
    sync::Arc,
    time::{Duration, Instant},
};

use ansi_term::Colour;
use bytes::Bytes;
use call_contract::CallContract;
#[cfg(feature = "work-notify")]
use ethcore_miner::work_notify::NotifyWork;
use ethcore_miner::{
    gas_pricer::GasPricer,
    local_accounts::LocalAccounts,
    pool::{
        self,
        transaction_filter::{match_filter, TransactionFilter},
        PrioritizationStrategy, QueueStatus, TransactionQueue, VerifiedTransaction,
    },
    service_transaction_checker::ServiceTransactionChecker,
};
use ethereum_types::{Address, H256, U256};
use io::IoChannel;
use miner::{
    self,
    pool_client::{CachedNonceClient, NonceCache, PoolClient},
    MinerService,
};
use parking_lot::{Mutex, RwLock};
use rayon::prelude::*;
use types::{
    block::Block,
    header::Header,
    receipt::RichReceipt,
    transaction::{self, Action, PendingTransaction, SignedTransaction, UnverifiedTransaction},
    BlockNumber,
};
use using_queue::{GetAction, UsingQueue};

use block::{ClosedBlock, SealedBlock};
use client::{
    traits::{EngineClient, ForceUpdateSealing},
    BlockChain, BlockId, BlockProducer, ChainInfo, ClientIoMessage, Nonce, SealedBlockImporter,
    TransactionId, TransactionInfo,
};
use engines::{EngineSigner, EthEngine, Seal, SealingState};
use error::{Error, ErrorKind};
use executed::ExecutionError;
use executive::contract_address;
use spec::Spec;
use state::State;

/// Different possible definitions for pending transaction set.
#[derive(Debug, PartialEq)]
pub enum PendingSet {
    /// Always just the transactions in the queue. These have had only cheap checks.
    AlwaysQueue,
    /// Always just the transactions in the sealing block. These have had full checks but
    /// may be empty if the node is not actively mining or has no force_sealing enabled.
    AlwaysSealing,
    /// Takes from sealing if mining, from queue otherwise.
    SealingOrElseQueue,
}

/// Transaction queue penalization settings.
///
/// Senders of long-running transactions (above defined threshold)
/// will get lower priority.
#[derive(Debug, PartialEq, Clone)]
pub enum Penalization {
    /// Penalization in transaction queue is disabled
    Disabled,
    /// Penalization in transaction queue is enabled
    Enabled {
        /// Upper limit of transaction processing time before penalizing.
        offend_threshold: Duration,
    },
}

/// Pending block preparation status.
#[derive(Debug, PartialEq)]
pub enum BlockPreparationStatus {
    /// We had to prepare new pending block and the preparation succeeded.
    Succeeded,
    /// We had to prepare new pending block but the preparation failed.
    Failed,
    /// We didn't have to prepare a new block.
    NotPrepared,
}

/// Initial minimal gas price.
///
/// Gas price should be later overwritten externally
/// for instance by a dynamic gas price mechanism or CLI parameter.
/// This constant controls the initial value.
const DEFAULT_MINIMAL_GAS_PRICE: u64 = 20_000_000_000;

/// Allowed number of skipped transactions when constructing pending block.
///
/// When we push transactions to pending block, some of the transactions might
/// get skipped because of block gas limit being reached.
/// This constant controls how many transactions we can skip because of that
/// before stopping attempts to push more transactions to the block.
/// This is an optimization that prevents traversing the entire pool
/// in case we have only a fraction of available block gas limit left.
const MAX_SKIPPED_TRANSACTIONS: usize = 128;

/// Configures the behaviour of the miner.
#[derive(Debug, PartialEq)]
pub struct MinerOptions {
    /// Force the miner to reseal, even when nobody has asked for work.
    pub force_sealing: bool,
    /// Reseal on receipt of new external transactions.
    pub reseal_on_external_tx: bool,
    /// Reseal on receipt of new local transactions.
    pub reseal_on_own_tx: bool,
    /// Reseal when new uncle block has been imported.
    pub reseal_on_uncle: bool,
    /// Minimum period between transaction-inspired reseals.
    pub reseal_min_period: Duration,
    /// Maximum period between blocks (enables force sealing after that).
    pub reseal_max_period: Duration,
    /// Whether we should fallback to providing all the queue's transactions or just pending.
    pub pending_set: PendingSet,
    /// How many historical work packages can we store before running out?
    pub work_queue_size: usize,
    /// Can we submit two different solutions for the same block and expect both to result in an import?
    pub enable_resubmission: bool,
    /// Create a pending block with maximal possible gas limit.
    /// NOTE: Such block will contain all pending transactions but
    /// will be invalid if mined.
    pub infinite_pending_block: bool,

    /// Strategy to use for prioritizing transactions in the queue.
    pub tx_queue_strategy: PrioritizationStrategy,
    /// Simple senders penalization.
    pub tx_queue_penalization: Penalization,
    /// Do we want to mark transactions recieved locally (e.g. RPC) as local if we don't have the sending account?
    pub tx_queue_no_unfamiliar_locals: bool,
    /// Do we refuse to accept service transactions even if sender is certified.
    pub refuse_service_transactions: bool,
    /// Transaction pool limits.
    pub pool_limits: pool::Options,
    /// Initial transaction verification options.
    pub pool_verification_options: pool::verifier::Options,
}

impl Default for MinerOptions {
    fn default() -> Self {
        MinerOptions {
            force_sealing: false,
            reseal_on_external_tx: false,
            reseal_on_own_tx: true,
            reseal_on_uncle: false,
            reseal_min_period: Duration::from_secs(2),
            reseal_max_period: Duration::from_secs(120),
            pending_set: PendingSet::AlwaysQueue,
            work_queue_size: 20,
            enable_resubmission: true,
            infinite_pending_block: false,
            tx_queue_strategy: PrioritizationStrategy::GasPriceOnly,
            tx_queue_penalization: Penalization::Disabled,
            tx_queue_no_unfamiliar_locals: false,
            refuse_service_transactions: false,
            pool_limits: pool::Options {
                max_count: 8_192,
                max_per_sender: 81,
                max_mem_usage: 4 * 1024 * 1024,
            },
            pool_verification_options: pool::verifier::Options {
                minimal_gas_price: DEFAULT_MINIMAL_GAS_PRICE.into(),
                block_gas_limit: U256::max_value(),
                block_base_fee: None,
                tx_gas_limit: U256::max_value(),
                no_early_reject: false,
            },
        }
    }
}

/// Configurable parameters of block authoring.
#[derive(Debug, Default, Clone)]
pub struct AuthoringParams {
    /// Lower and upper bound of block gas limit that we are targeting
    pub gas_range_target: (U256, U256),
    /// Block author
    pub author: Address,
    /// Block extra data
    pub extra_data: Bytes,
}

/// Block sealing mechanism
pub enum Author {
    /// Sealing block is external and we only need a reward beneficiary (i.e. PoW)
    External(Address),
    /// Sealing is done internally, we need a way to create signatures to seal block (i.e. PoA)
    Sealer(Box<dyn EngineSigner>),
}

impl Author {
    /// Get author's address.
    pub fn address(&self) -> Address {
        match *self {
            Author::External(address) => address,
            Author::Sealer(ref sealer) => sealer.address(),
        }
    }
}

struct SealingWork {
    queue: UsingQueue<ClosedBlock>,
    enabled: bool,
    next_allowed_reseal: Instant,
    next_mandatory_reseal: Instant,
    // block number when sealing work was last requested
    last_request: Option<u64>,
}

impl SealingWork {
    /// Are we allowed to do a non-mandatory reseal?
    fn reseal_allowed(&self) -> bool {
        Instant::now() > self.next_allowed_reseal
    }
}

/// Keeps track of transactions using priority queue and holds currently mined block.
/// Handles preparing work for "work sealing" or seals "internally" if Engine does not require work.
pub struct Miner {
    // NOTE [ToDr]  When locking always lock in this order!
    sealing: Mutex<SealingWork>,
    params: RwLock<AuthoringParams>,
    #[cfg(feature = "work-notify")]
    listeners: RwLock<Vec<Box<dyn NotifyWork>>>,
    nonce_cache: NonceCache,
    gas_pricer: Mutex<GasPricer>,
    options: MinerOptions,
    // TODO [ToDr] Arc is only required because of price updater
    transaction_queue: Arc<TransactionQueue>,
    engine: Arc<dyn EthEngine>,
    accounts: Arc<dyn LocalAccounts>,
    io_channel: RwLock<Option<IoChannel<ClientIoMessage>>>,
    service_transaction_checker: Option<ServiceTransactionChecker>,
}

impl Miner {
    /// Push listener that will handle new jobs
    #[cfg(feature = "work-notify")]
    pub fn add_work_listener(&self, notifier: Box<dyn NotifyWork>) {
        self.listeners.write().push(notifier);
        self.sealing.lock().enabled = true;
    }

    /// Set a callback to be notified about imported transactions' hashes.
    pub fn add_transactions_listener(&self, f: Box<dyn Fn(&[H256]) + Send + Sync>) {
        self.transaction_queue.add_listener(f);
    }

    /// Creates new instance of miner Arc.
    pub fn new<A: LocalAccounts + 'static>(
        options: MinerOptions,
        gas_pricer: GasPricer,
        spec: &Spec,
        accounts: A,
    ) -> Self {
        let limits = options.pool_limits.clone();
        let verifier_options = options.pool_verification_options.clone();
        let tx_queue_strategy = options.tx_queue_strategy;
        let nonce_cache_size = cmp::max(4096, limits.max_count / 4);
        let refuse_service_transactions = options.refuse_service_transactions;
        let engine = spec.engine.clone();

        Miner {
            sealing: Mutex::new(SealingWork {
                queue: UsingQueue::new(options.work_queue_size),
                enabled: options.force_sealing
                    || spec.engine.sealing_state() != SealingState::External,
                next_allowed_reseal: Instant::now(),
                next_mandatory_reseal: Instant::now() + options.reseal_max_period,
                last_request: None,
            }),
            params: RwLock::new(AuthoringParams::default()),
            #[cfg(feature = "work-notify")]
            listeners: RwLock::new(vec![]),
            gas_pricer: Mutex::new(gas_pricer),
            nonce_cache: NonceCache::new(nonce_cache_size),
            options,
            transaction_queue: Arc::new(TransactionQueue::new(
                limits,
                verifier_options,
                tx_queue_strategy,
            )),
            accounts: Arc::new(accounts),
            engine,
            io_channel: RwLock::new(None),
            service_transaction_checker: if refuse_service_transactions {
                None
            } else {
                Some(ServiceTransactionChecker::default())
            },
        }
    }

    /// Creates new instance of miner with given spec and accounts.
    ///
    /// NOTE This should be only used for tests.
    pub fn new_for_tests(spec: &Spec, accounts: Option<HashSet<Address>>) -> Miner {
        Miner::new_for_tests_force_sealing(spec, accounts, false)
    }

    /// Creates new instance of miner with given spec and accounts.
    ///
    /// NOTE This should be only used for tests.
    pub fn new_for_tests_force_sealing(
        spec: &Spec,
        accounts: Option<HashSet<Address>>,
        force_sealing: bool,
    ) -> Miner {
        let minimal_gas_price = 0.into();
        Miner::new(
            MinerOptions {
                pool_verification_options: pool::verifier::Options {
                    minimal_gas_price,
                    block_gas_limit: U256::max_value(),
                    block_base_fee: None,
                    tx_gas_limit: U256::max_value(),
                    no_early_reject: false,
                },
                reseal_min_period: Duration::from_secs(0),
                force_sealing,
                ..Default::default()
            },
            GasPricer::new_fixed(minimal_gas_price),
            spec,
            accounts.unwrap_or_default(),
        )
    }

    /// Sets `IoChannel`
    pub fn set_io_channel(&self, io_channel: IoChannel<ClientIoMessage>) {
        *self.io_channel.write() = Some(io_channel);
    }

    /// Sets in-blockchain checker for transactions.
    pub fn set_in_chain_checker<C>(&self, chain: &Arc<C>)
    where
        C: TransactionInfo + Send + Sync + 'static,
    {
        let client = Arc::downgrade(chain);
        self.transaction_queue
            .set_in_chain_checker(move |hash| match client.upgrade() {
                Some(info) => info.transaction_block(TransactionId::Hash(*hash)).is_some(),
                None => false,
            });
    }

    /// Clear all pending block states
    pub fn clear(&self) {
        self.sealing.lock().queue.reset();
    }

    /// Updates transaction queue verification limits.
    ///
    /// Limits consist of current block gas limit and minimal gas price.
    pub fn update_transaction_queue_limits(
        &self,
        block_gas_limit: U256,
        block_base_fee: Option<U256>,
    ) {
        trace!(target: "miner", "minimal_gas_price: recalibrating...");
        let txq = self.transaction_queue.clone();
        let mut options = self.options.pool_verification_options.clone();
        self.gas_pricer.lock().recalibrate(move |gas_price| {
            debug!(target: "miner", "minimal_gas_price: Got gas price! {}", gas_price);
            options.minimal_gas_price = gas_price;
            options.block_gas_limit = block_gas_limit;
            options.block_base_fee = block_base_fee;
            txq.set_verifier_options(options);
        });

        match block_base_fee {
            Some(block_base_fee) => self.transaction_queue.update_scoring(block_base_fee),
            None => (),
        }
    }

    /// Returns ServiceTransactionChecker
    pub fn service_transaction_checker(&self) -> Option<ServiceTransactionChecker> {
        self.service_transaction_checker.clone()
    }

    /// Retrieves an existing pending block iff it's not older than given block number.
    ///
    /// NOTE: This will not prepare a new pending block if it's not existing.
    fn map_existing_pending_block<F, T>(&self, f: F, latest_block_number: BlockNumber) -> Option<T>
    where
        F: FnOnce(&ClosedBlock) -> T,
    {
        self.sealing.lock().queue.peek_last_ref().and_then(|b| {
            // to prevent a data race between block import and updating pending block
            // we allow the number to be equal.
            if b.header.number() >= latest_block_number {
                Some(f(b))
            } else {
                None
            }
        })
    }

    fn pool_client<'a, C: 'a>(&'a self, chain: &'a C) -> PoolClient<'a, C>
    where
        C: BlockChain + CallContract,
    {
        PoolClient::new(
            chain,
            &self.nonce_cache,
            &*self.engine,
            &*self.accounts,
            self.service_transaction_checker.as_ref(),
        )
    }

    /// Prepares new block for sealing including top transactions from queue.
    fn prepare_block<C>(&self, chain: &C) -> Option<(ClosedBlock, Option<H256>)>
    where
        C: BlockChain + CallContract + BlockProducer + Nonce + Sync,
    {
        trace_time!("prepare_block");
        let chain_info = chain.chain_info();

        // Some engines add transactions to the block for their own purposes, e.g. AuthorityRound RANDAO.
        let (mut open_block, original_work_hash, engine_txs) = {
            let mut sealing = self.sealing.lock();
            let last_work_hash = sealing.queue.peek_last_ref().map(|pb| pb.header.hash());
            let best_hash = chain_info.best_block_hash;

            // check to see if last ClosedBlock in would_seals is actually same parent block.
            // if so
            //   duplicate, re-open and push any new transactions.
            //   if at least one was pushed successfully, close and enqueue new ClosedBlock;
            //   otherwise, leave everything alone.
            // otherwise, author a fresh block.
            match sealing
                .queue
                .get_pending_if(|b| b.header.parent_hash() == &best_hash)
            {
                Some(old_block) => {
                    trace!(target: "miner", "prepare_block: Already have previous work; updating and returning");
                    // add transactions to old_block
                    (chain.reopen_block(old_block), last_work_hash, Vec::new())
                }
                None => {
                    // block not found - create it.
                    trace!(target: "miner", "prepare_block: No existing work - making new block");
                    let params = self.params.read().clone();

                    let block = match chain.prepare_open_block(
                        params.author,
                        params.gas_range_target,
                        params.extra_data,
                    ) {
                        Ok(block) => block,
                        Err(err) => {
                            warn!(target: "miner", "Open new block failed with error {:?}. This is likely an error in \
								  chain specification or on-chain consensus smart contracts.", err);
                            return None;
                        }
                    };
                    // Before adding from the queue to the new block, give the engine a chance to add transactions.
                    match self.engine.generate_engine_transactions(&block) {
                        Ok(transactions) => (block, last_work_hash, transactions),
                        Err(err) => {
                            error!(target: "miner", "Failed to prepare engine transactions for new block: {:?}. \
								   This is likely an error in chain specification or on-chain consensus smart \
								   contracts.", err);
                            return None;
                        }
                    }
                }
            }
        };

        if self.options.infinite_pending_block {
            open_block.remove_gas_limit();
        }

        let mut invalid_transactions = HashSet::new();
        let mut not_allowed_transactions = HashSet::new();
        let mut senders_to_penalize = HashSet::new();
        let block_number = open_block.header.number();

        let mut tx_count = 0usize;
        let mut skipped_transactions = 0usize;

        let client = self.pool_client(chain);
        let engine_params = self.engine.params();
        let schedule = self.engine.schedule(block_number);
        let min_tx_gas: U256 = schedule.tx_gas.into();
        let gas_limit = if schedule.eip1559 {
            open_block.header.gas_limit() * engine_params.elasticity_multiplier
        } else {
            *open_block.header.gas_limit()
        };
        let nonce_cap: Option<U256> = if chain_info.best_block_number + 1
            >= engine_params.dust_protection_transition
        {
            Some((engine_params.nonce_cap_increment * (chain_info.best_block_number + 1)).into())
        } else {
            None
        };
        // we will never need more transactions than limit divided by min gas
        let max_transactions = if min_tx_gas.is_zero() {
            usize::max_value()
        } else {
            MAX_SKIPPED_TRANSACTIONS.saturating_add(
                cmp::min(gas_limit / min_tx_gas, u64::max_value().into()).as_u64() as usize,
            )
        };

        let queue_txs: Vec<Arc<_>> = self.transaction_queue.pending(
            client.clone(),
            pool::PendingSettings {
                block_number: chain_info.best_block_number,
                current_timestamp: chain_info.best_block_timestamp,
                nonce_cap,
                max_len: max_transactions.saturating_sub(engine_txs.len()),
                ordering: miner::PendingOrdering::Priority,
                includable_boundary: {
                    if schedule.eip1559 {
                        self.engine.calculate_base_fee(&chain.best_block_header())
                    } else {
                        Default::default()
                    }
                },
            },
        );

        let took_ms = |elapsed: &Duration| {
            elapsed.as_secs() * 1000 + elapsed.subsec_nanos() as u64 / 1_000_000
        };

        let block_start = Instant::now();
        debug!(target: "miner", "Attempting to push {} transactions.", engine_txs.len() + queue_txs.len());

        for transaction in engine_txs
            .into_iter()
            .chain(queue_txs.into_iter().map(|tx| tx.signed().clone()))
        {
            let start = Instant::now();

            let hash = transaction.hash();
            let sender = transaction.sender();

            // Re-verify transaction again vs current state.
            let result = client
                .verify_for_pending_block(&transaction, &open_block.header)
                .map_err(|e| e.into())
                .and_then(|_| open_block.push_transaction(transaction, None));

            let took = start.elapsed();

            // Check for heavy transactions
            match self.options.tx_queue_penalization {
                Penalization::Enabled {
                    ref offend_threshold,
                } if &took > offend_threshold => {
                    senders_to_penalize.insert(sender);
                    debug!(target: "miner", "Detected heavy transaction ({} ms). Penalizing sender.", took_ms(&took));
                }
                _ => {}
            }

            debug!(target: "miner", "Adding tx {:?} took {} ms", hash, took_ms(&took));
            match result {
                Err(Error(
                    ErrorKind::Execution(ExecutionError::BlockGasLimitReached {
                        gas_limit,
                        gas_used,
                        gas,
                    }),
                    _,
                )) => {
                    debug!(target: "miner", "Skipping adding transaction to block because of gas limit: {:?} (limit: {:?}, used: {:?}, gas: {:?})", hash, gas_limit, gas_used, gas);

                    // Penalize transaction if it's above current gas limit
                    if gas > gas_limit {
                        debug!(target: "txqueue", "[{:?}] Transaction above block gas limit.", hash);
                        invalid_transactions.insert(hash);
                    }

                    // Exit early if gas left is smaller then min_tx_gas
                    let gas_left = gas_limit - gas_used;
                    if gas_left < min_tx_gas {
                        debug!(target: "miner", "Remaining gas is lower than minimal gas for a transaction. Block is full.");
                        break;
                    }

                    // Avoid iterating over the entire queue in case block is almost full.
                    skipped_transactions += 1;
                    if skipped_transactions > MAX_SKIPPED_TRANSACTIONS {
                        debug!(target: "miner", "Reached skipped transactions threshold. Assuming block is full.");
                        break;
                    }
                }
                // Invalid nonce error can happen only if previous transaction is skipped because of gas limit.
                // If there is errornous state of transaction queue it will be fixed when next block is imported.
                Err(Error(
                    ErrorKind::Execution(ExecutionError::InvalidNonce { expected, got }),
                    _,
                )) => {
                    debug!(target: "miner", "Skipping adding transaction to block because of invalid nonce: {:?} (expected: {:?}, got: {:?})", hash, expected, got);
                }
                // already have transaction - ignore
                Err(Error(ErrorKind::Transaction(transaction::Error::AlreadyImported), _)) => {}
                Err(Error(ErrorKind::Transaction(transaction::Error::NotAllowed), _)) => {
                    not_allowed_transactions.insert(hash);
                    debug!(target: "miner", "Skipping non-allowed transaction for sender {:?}", hash);
                }
                Err(e) => {
                    debug!(target: "txqueue", "[{:?}] Marking as invalid: {:?}.", hash, e);
                    debug!(
                        target: "miner", "Error adding transaction to block: number={}. transaction_hash={:?}, Error: {:?}", block_number, hash, e
                    );
                    invalid_transactions.insert(hash);
                }
                // imported ok
                _ => tx_count += 1,
            }
        }
        let elapsed = block_start.elapsed();
        debug!(target: "miner", "Pushed {} transactions in {} ms", tx_count, took_ms(&elapsed));

        let block = match open_block.close() {
            Ok(block) => block,
            Err(err) => {
                warn!(target: "miner", "Closing the block failed with error {:?}. This is likely an error in chain specificiations or on-chain consensus smart contracts.", err);
                return None;
            }
        };

        {
            self.transaction_queue
                .remove(invalid_transactions.iter(), true);
            self.transaction_queue
                .remove(not_allowed_transactions.iter(), false);
            self.transaction_queue.penalize(senders_to_penalize.iter());
        }

        Some((block, original_work_hash))
    }

    /// Returns `true` if we should create pending block even if some other conditions are not met.
    ///
    /// In general we always seal iff:
    /// 1. --force-sealing CLI parameter is provided
    /// 2. There are listeners awaiting new work packages (e.g. remote work notifications or stratum).
    fn forced_sealing(&self) -> bool {
        let listeners_empty = {
            #[cfg(feature = "work-notify")]
            {
                self.listeners.read().is_empty()
            }
            #[cfg(not(feature = "work-notify"))]
            {
                true
            }
        };

        self.options.force_sealing || !listeners_empty
    }

    /// Check is reseal is allowed and necessary.
    fn requires_reseal(&self, best_block: BlockNumber) -> bool {
        let mut sealing = self.sealing.lock();
        if !sealing.enabled {
            trace!(target: "miner", "requires_reseal: sealing is disabled");
            return false;
        }

        if !sealing.reseal_allowed() {
            trace!(target: "miner", "requires_reseal: reseal too early");
            return false;
        }

        trace!(target: "miner", "requires_reseal: sealing enabled");

        // Disable sealing if there were no requests for SEALING_TIMEOUT_IN_BLOCKS
        let had_requests = sealing
            .last_request
            .map(|last_request| {
                best_block.saturating_sub(last_request) <= SEALING_TIMEOUT_IN_BLOCKS
            })
            .unwrap_or(false);

        // keep sealing enabled if any of the conditions is met
        let sealing_enabled = self.forced_sealing()
            || self.transaction_queue.has_local_pending_transactions()
            || self.engine.sealing_state() == SealingState::Ready
            || had_requests;

        let should_disable_sealing = !sealing_enabled;

        trace!(target: "miner", "requires_reseal: should_disable_sealing={}; forced={:?}, has_local={:?}, internal={:?}, had_requests={:?}",
            should_disable_sealing,
            self.forced_sealing(),
            self.transaction_queue.has_local_pending_transactions(),
            self.engine.sealing_state(),
            had_requests,
        );

        if should_disable_sealing {
            trace!(target: "miner", "Miner sleeping (current {}, last {})", best_block, sealing.last_request.unwrap_or(0));
            sealing.enabled = false;
            sealing.queue.reset();
            false
        } else {
            // sealing enabled and we don't want to sleep.
            sealing.next_allowed_reseal = Instant::now() + self.options.reseal_min_period;
            true
        }
    }

    // TODO: (https://github.com/openethereum/openethereum/issues/10407)
    // This is only used in authority_round path, and should be refactored to merge with the other seal() path.
    // Attempts to perform internal sealing (one that does not require work) and handles the result depending on the
    // type of Seal.
    fn seal_and_import_block_internally<C>(&self, chain: &C, block: ClosedBlock) -> bool
    where
        C: BlockChain + SealedBlockImporter,
    {
        {
            let sealing = self.sealing.lock();
            if block.transactions.is_empty()
                && !self.forced_sealing()
                && Instant::now() <= sealing.next_mandatory_reseal
            {
                return false;
            }
        }

        trace!(target: "miner", "seal_block_internally: attempting internal seal.");

        let parent_header = match chain.block_header(BlockId::Hash(*block.header.parent_hash())) {
            Some(h) => match h.decode(self.engine.params().eip1559_transition) {
                Ok(decoded_hdr) => decoded_hdr,
                Err(_) => return false,
            },
            None => return false,
        };

        match self.engine.generate_seal(&block, &parent_header) {
            // Save proposal for later seal submission and broadcast it.
            Seal::Proposal(seal) => {
                trace!(target: "miner", "Received a Proposal seal.");
                {
                    let mut sealing = self.sealing.lock();
                    sealing.next_mandatory_reseal = Instant::now() + self.options.reseal_max_period;
                    sealing.queue.set_pending(block.clone());
                    sealing.queue.use_last_ref();
                }

                block
                    .lock()
                    .seal(&*self.engine, seal)
                    .map(|sealed| {
                        chain.broadcast_proposal_block(sealed);
                        true
                    })
                    .unwrap_or_else(|e| {
                        warn!(
                            "ERROR: seal failed when given internally generated seal: {}",
                            e
                        );
                        false
                    })
            }
            // Directly import a regular sealed block.
            Seal::Regular(seal) => {
                trace!(target: "miner", "Received a Regular seal.");
                {
                    let mut sealing = self.sealing.lock();
                    sealing.next_mandatory_reseal = Instant::now() + self.options.reseal_max_period;
                }

                block
                    .lock()
                    .seal(&*self.engine, seal)
                    .map(|sealed| chain.import_sealed_block(sealed).is_ok())
                    .unwrap_or_else(|e| {
                        warn!(
                            "ERROR: seal failed when given internally generated seal: {}",
                            e
                        );
                        false
                    })
            }
            Seal::None => false,
        }
    }

    /// Prepares work which has to be done to seal.
    fn prepare_work(&self, block: ClosedBlock, original_work_hash: Option<H256>) {
        let (work, is_new) = {
            let block_header = block.header.clone();
            let block_hash = block_header.hash();

            let mut sealing = self.sealing.lock();
            let last_work_hash = sealing.queue.peek_last_ref().map(|pb| pb.header.hash());

            trace!(
                target: "miner",
                "prepare_work: Checking whether we need to reseal: orig={:?} last={:?}, this={:?}",
                original_work_hash, last_work_hash, block_hash
            );

            let (work, is_new) = if last_work_hash.map_or(true, |h| h != block_hash) {
                trace!(
                    target: "miner",
                    "prepare_work: Pushing a new, refreshed or borrowed pending {}...",
                    block_hash
                );
                let is_new = original_work_hash.map_or(true, |h| h != block_hash);

                sealing.queue.set_pending(block);

                #[cfg(feature = "work-notify")]
                {
                    // If push notifications are enabled we assume all work items are used.
                    if is_new && !self.listeners.read().is_empty() {
                        sealing.queue.use_last_ref();
                    }
                }

                (
                    Some((
                        block_hash,
                        *block_header.difficulty(),
                        block_header.number(),
                    )),
                    is_new,
                )
            } else {
                (None, false)
            };
            trace!(
                target: "miner",
                "prepare_work: leaving (last={:?})",
                sealing.queue.peek_last_ref().map(|b| b.header.hash())
            );
            (work, is_new)
        };

        #[cfg(feature = "work-notify")]
        {
            if is_new {
                work.map(|(pow_hash, difficulty, number)| {
                    for notifier in self.listeners.read().iter() {
                        notifier.notify(pow_hash, difficulty, number)
                    }
                });
            }
        }

        // NB: hack to use variables to avoid warning.
        #[cfg(not(feature = "work-notify"))]
        {
            let _work = work;
            let _is_new = is_new;
        }
    }

    /// Prepare a pending block. Returns the preparation status.
    fn prepare_pending_block<C>(&self, client: &C) -> BlockPreparationStatus
    where
        C: BlockChain + CallContract + BlockProducer + SealedBlockImporter + Nonce + Sync,
    {
        trace!(target: "miner", "prepare_pending_block: entering");
        let prepare_new = {
            let mut sealing = self.sealing.lock();
            let have_work = sealing.queue.peek_last_ref().is_some();
            trace!(target: "miner", "prepare_pending_block: have_work={}", have_work);
            if !have_work {
                sealing.enabled = true;
                true
            } else {
                false
            }
        };

        if self.engine.sealing_state() != SealingState::External {
            trace!(target: "miner", "prepare_pending_block: engine not sealing externally; not preparing");
            return BlockPreparationStatus::NotPrepared;
        }

        let preparation_status = if prepare_new {
            // --------------------------------------------------------------------------
            // | NOTE Code below requires sealing locks.                                |
            // | Make sure to release the locks before calling that method.             |
            // --------------------------------------------------------------------------
            match self.prepare_block(client) {
                Some((block, original_work_hash)) => {
                    self.prepare_work(block, original_work_hash);
                    BlockPreparationStatus::Succeeded
                }
                None => BlockPreparationStatus::Failed,
            }
        } else {
            BlockPreparationStatus::NotPrepared
        };

        let best_number = client.chain_info().best_block_number;
        let mut sealing = self.sealing.lock();
        if sealing.last_request != Some(best_number) {
            trace!(
                target: "miner",
                "prepare_pending_block: Miner received request (was {}, now {}) - waking up.",
                sealing.last_request.unwrap_or(0), best_number
            );
            sealing.last_request = Some(best_number);
        }

        preparation_status
    }

    /// Prepare pending block, check whether sealing is needed, and then update sealing.
    fn prepare_and_update_sealing<C: miner::BlockChainClient>(&self, chain: &C) {
        // Make sure to do it after transaction is imported and lock is dropped.
        // We need to create pending block and enable sealing.
        let sealing_state = self.engine.sealing_state();

        if sealing_state == SealingState::Ready
            || self.prepare_pending_block(chain) == BlockPreparationStatus::NotPrepared
        {
            // If new block has not been prepared (means we already had one)
            // or Engine might be able to seal internally,
            // we need to update sealing.
            self.update_sealing(chain, ForceUpdateSealing::No);
        }
    }
}

const SEALING_TIMEOUT_IN_BLOCKS: u64 = 5;

impl miner::MinerService for Miner {
    type State = State<::state_db::StateDB>;

    fn authoring_params(&self) -> AuthoringParams {
        self.params.read().clone()
    }

    fn set_gas_range_target(&self, gas_range_target: (U256, U256)) {
        self.params.write().gas_range_target = gas_range_target;
    }

    fn set_extra_data(&self, extra_data: Bytes) {
        self.params.write().extra_data = extra_data;
    }

    fn set_author<T: Into<Option<Author>>>(&self, author: T) {
        let author_opt = author.into();
        self.params.write().author = author_opt.as_ref().map(Author::address).unwrap_or_default();

        match author_opt {
            Some(Author::Sealer(signer)) => {
                if self.engine.sealing_state() != SealingState::External {
                    // Enable sealing
                    self.sealing.lock().enabled = true;
                    // --------------------------------------------------------------------------
                    // | NOTE Code below may require author and sealing locks                   |
                    // | (some `Engine`s call `EngineClient.update_sealing()`)                  |
                    // | Make sure to release the locks before calling that method.             |
                    // --------------------------------------------------------------------------
                    self.engine.set_signer(Some(signer));
                } else {
                    warn!("Setting an EngineSigner while Engine does not require one.");
                }
            }
            Some(Author::External(_address)) => (),
            None => {
                // Clear the author.
                if self.engine.sealing_state() != SealingState::External {
                    // Disable sealing.
                    self.sealing.lock().enabled = false;
                    // --------------------------------------------------------------------------
                    // | NOTE Code below may require author and sealing locks                   |
                    // | (some `Engine`s call `EngineClient.update_sealing()`)                  |
                    // | Make sure to release the locks before calling that method.             |
                    // --------------------------------------------------------------------------
                    self.engine.set_signer(None);
                }
            }
        }
    }

    fn sensible_gas_price(&self) -> U256 {
        // 10% above our minimum.
        self.transaction_queue.current_worst_gas_price() * 110u32 / 100
    }

    fn sensible_gas_limit(&self) -> U256 {
        self.params.read().gas_range_target.0 / 5
    }

    fn set_minimal_gas_price(&self, new_price: U256) -> Result<bool, &str> {
        match *self.gas_pricer.lock() {
            // Binding the gas pricer to `gp` here to prevent
            // a deadlock when calling recalibrate()
            ref mut gp @ GasPricer::Fixed(_) => {
                trace!(target: "miner", "minimal_gas_price: recalibrating fixed...");
                *gp = GasPricer::new_fixed(new_price);

                let txq = self.transaction_queue.clone();
                let mut options = self.options.pool_verification_options.clone();
                gp.recalibrate(move |gas_price| {
                    debug!(target: "miner", "minimal_gas_price: Got gas price! {}", gas_price);
                    options.minimal_gas_price = gas_price;
                    txq.set_verifier_options(options);
                });

                Ok(true)
            }
            #[cfg(feature = "price-info")]
            GasPricer::Calibrated(_) => {
                let error_msg =
                    "Can't update fixed gas price while automatic gas calibration is enabled.";
                return Err(error_msg);
            }
        }
    }

    fn import_external_transactions<C: miner::BlockChainClient>(
        &self,
        chain: &C,
        transactions: Vec<UnverifiedTransaction>,
    ) -> Vec<Result<(), transaction::Error>> {
        trace!(target: "external_tx", "Importing external transactions");
        let client = self.pool_client(chain);
        let results = self.transaction_queue.import(
            client,
            transactions
                .into_iter()
                .map(pool::verifier::Transaction::Unverified)
                .collect(),
        );

        // --------------------------------------------------------------------------
        // | NOTE Code below requires sealing locks.                                |
        // | Make sure to release the locks before calling that method.             |
        // --------------------------------------------------------------------------
        if !results.is_empty()
            && self.options.reseal_on_external_tx
            && self.sealing.lock().reseal_allowed()
        {
            self.prepare_and_update_sealing(chain);
        }

        results
    }

    fn import_own_transaction<C: miner::BlockChainClient>(
        &self,
        chain: &C,
        pending: PendingTransaction,
    ) -> Result<(), transaction::Error> {
        // note: you may want to use `import_claimed_local_transaction` instead of this one.

        trace!(target: "own_tx", "Importing transaction: {:?}", pending);

        let client = self.pool_client(chain);
        let imported = self
            .transaction_queue
            .import(client, vec![pool::verifier::Transaction::Local(pending)])
            .pop()
            .expect("one result returned per added transaction; one added => one result; qed");

        // --------------------------------------------------------------------------
        // | NOTE Code below requires sealing locks.                                |
        // | Make sure to release the locks before calling that method.             |
        // --------------------------------------------------------------------------
        if imported.is_ok() && self.options.reseal_on_own_tx && self.sealing.lock().reseal_allowed()
        {
            self.prepare_and_update_sealing(chain);
        }

        imported
    }

    fn import_claimed_local_transaction<C: miner::BlockChainClient>(
        &self,
        chain: &C,
        pending: PendingTransaction,
        trusted: bool,
    ) -> Result<(), transaction::Error> {
        // treat the tx as local if the option is enabled, if we have the account, or if
        // the account is specified as a Prioritized Local Addresses
        let sender = pending.sender();
        let treat_as_local = trusted
            || !self.options.tx_queue_no_unfamiliar_locals
            || self.accounts.is_local(&sender);

        if treat_as_local {
            self.import_own_transaction(chain, pending)
        } else {
            // We want to replicate behaviour for external transactions if we're not going to treat
            // this as local. This is important with regards to sealing blocks
            self.import_external_transactions(chain, vec![pending.transaction.into()])
                .pop()
                .expect("one result per tx, as in `import_own_transaction`")
        }
    }

    fn local_transactions(&self) -> BTreeMap<H256, pool::local_transactions::Status> {
        self.transaction_queue.local_transactions()
    }

    fn queued_transactions(&self) -> Vec<Arc<VerifiedTransaction>> {
        self.transaction_queue.all_transactions()
    }

    fn queued_transaction_hashes(&self) -> Vec<H256> {
        self.transaction_queue.all_transaction_hashes()
    }

    fn pending_transaction_hashes<C>(&self, chain: &C) -> BTreeSet<H256>
    where
        C: ChainInfo + Sync,
    {
        let chain_info = chain.chain_info();

        let from_queue = || {
            self.transaction_queue
                .pending_hashes(|sender| self.nonce_cache.get(sender))
        };

        let from_pending = || {
            self.map_existing_pending_block(
                |sealing| {
                    sealing
                        .transactions
                        .iter()
                        .map(|signed| signed.hash())
                        .collect()
                },
                chain_info.best_block_number,
            )
        };

        match self.options.pending_set {
            PendingSet::AlwaysQueue => from_queue(),
            PendingSet::AlwaysSealing => from_pending().unwrap_or_default(),
            PendingSet::SealingOrElseQueue => from_pending().unwrap_or_else(from_queue),
        }
    }

    fn ready_transactions_filtered<C>(
        &self,
        chain: &C,
        max_len: usize,
        filter: Option<TransactionFilter>,
        ordering: miner::PendingOrdering,
    ) -> Vec<Arc<VerifiedTransaction>>
    where
        C: ChainInfo + Nonce + Sync,
    {
        let chain_info = chain.chain_info();

        let from_queue = || {
            // We propagate transactions over the nonce cap.
            // The mechanism is only to limit number of transactions in pending block
            // those transactions are valid and will just be ready to be included in next block.
            let nonce_cap = None;

<<<<<<< HEAD
            self.transaction_queue.pending(
                CachedNonceClient::new(chain, &self.nonce_cache),
                pool::PendingSettings {
                    block_number: chain_info.best_block_number,
                    current_timestamp: chain_info.best_block_timestamp,
                    nonce_cap,
                    max_len,
                    ordering,
                    includable_boundary: Default::default(),
                },
            )
=======
            let client = CachedNonceClient::new(chain, &self.nonce_cache);
            let settings = pool::PendingSettings {
                block_number: chain_info.best_block_number,
                current_timestamp: chain_info.best_block_timestamp,
                nonce_cap,
                max_len,
                ordering,
            };

            if let Some(ref f) = filter {
                self.transaction_queue.pending_filtered(client, settings, f)
            } else {
                self.transaction_queue.pending(client, settings)
            }
>>>>>>> 2df74c26
        };

        let from_pending = || {
            self.map_existing_pending_block(
                |sealing| {
                    sealing
                        .transactions
                        .iter()
                        .map(|signed| {
                            pool::VerifiedTransaction::from_pending_block_transaction(
                                signed.clone(),
                            )
                        })
                        .filter(|tx| match_filter(&filter, tx))
                        .map(Arc::new)
                        .take(max_len)
                        .collect()
                },
                chain_info.best_block_number,
            )
        };

        match self.options.pending_set {
            PendingSet::AlwaysQueue => from_queue(),
            PendingSet::AlwaysSealing => from_pending().unwrap_or_default(),
            PendingSet::SealingOrElseQueue => from_pending().unwrap_or_else(from_queue),
        }
    }

    fn next_nonce<C>(&self, chain: &C, address: &Address) -> U256
    where
        C: Nonce + Sync,
    {
        self.transaction_queue
            .next_nonce(CachedNonceClient::new(chain, &self.nonce_cache), address)
            .unwrap_or_else(|| chain.latest_nonce(address))
    }

    fn transaction(&self, hash: &H256) -> Option<Arc<VerifiedTransaction>> {
        self.transaction_queue.find(hash)
    }

    fn remove_transaction(&self, hash: &H256) -> Option<Arc<VerifiedTransaction>> {
        self.transaction_queue
            .remove(::std::iter::once(hash), false)
            .pop()
            .expect("remove() returns one result per hash; one hash passed; qed")
    }

    fn queue_status(&self) -> QueueStatus {
        self.transaction_queue.status()
    }

    fn pending_receipts(&self, best_block: BlockNumber) -> Option<Vec<RichReceipt>> {
        self.map_existing_pending_block(
            |pending| {
                let receipts = &pending.receipts;
                pending
                    .transactions
                    .iter()
                    .enumerate()
                    .map(|(index, tx)| {
                        let prev_gas = if index == 0 {
                            Default::default()
                        } else {
                            receipts[index - 1].gas_used
                        };
                        let receipt = &receipts[index];
                        RichReceipt {
                            from: tx.sender(),
                            to: match tx.tx().action {
                                Action::Create => None,
                                Action::Call(ref address) => Some(*address),
                            },
                            transaction_hash: tx.hash(),
                            transaction_type: tx.tx_type(),
                            transaction_index: index,
                            cumulative_gas_used: receipt.gas_used,
                            gas_used: receipt.gas_used - prev_gas,
                            contract_address: match tx.tx().action {
                                Action::Call(_) => None,
                                Action::Create => {
                                    let sender = tx.sender();
                                    Some(
                                        contract_address(
                                            self.engine
                                                .create_address_scheme(pending.header.number()),
                                            &sender,
                                            &tx.tx().nonce,
                                            &tx.tx().data,
                                        )
                                        .0,
                                    )
                                }
                            },
                            logs: receipt.logs.clone(),
                            log_bloom: receipt.log_bloom,
                            outcome: receipt.outcome.clone(),
                        }
                    })
                    .collect()
            },
            best_block,
        )
    }

    // t_nb 10.4 Update sealing if required.
    /// Prepare the block and work if the Engine does not seal internally.
    fn update_sealing<C>(&self, chain: &C, force: ForceUpdateSealing)
    where
        C: BlockChain + CallContract + BlockProducer + SealedBlockImporter + Nonce + Sync,
    {
        trace!(target: "miner", "update_sealing");

        // Do nothing if we don't want to force update_sealing and reseal is not required.
        // but note that `requires_reseal` updates internal state.
        if force == ForceUpdateSealing::No
            && !self.requires_reseal(chain.chain_info().best_block_number)
        {
            return;
        }

        let sealing_state = self.engine.sealing_state();
        if sealing_state == SealingState::NotReady {
            return;
        }

        // --------------------------------------------------------------------------
        // | NOTE Code below requires sealing locks.                                |
        // | Make sure to release the locks before calling that method.             |
        // --------------------------------------------------------------------------
        trace!(target: "miner", "update_sealing: preparing a block");
        let (block, original_work_hash) = match self.prepare_block(chain) {
            Some((block, original_work_hash)) => (block, original_work_hash),
            None => return,
        };

        // refuse to seal the first block of the chain if it contains hard forks
        // which should be on by default.
        if block.header.number() == 1 {
            if let Some(name) = self.engine.params().nonzero_bugfix_hard_fork() {
                warn!("Your chain specification contains one or more hard forks which are required to be \
						on by default. Please remove these forks and start your chain again: {}.", name);
                return;
            }
        }

        match sealing_state {
            SealingState::Ready => {
                trace!(target: "miner", "update_sealing: engine indicates internal sealing");
                if self.seal_and_import_block_internally(chain, block) {
                    trace!(target: "miner", "update_sealing: imported internally sealed block");
                }
                return;
            }
            SealingState::NotReady => {
                unreachable!("We returned right after sealing_state was computed. qed.")
            }
            //  => {
            //     trace!(target: "miner", "update_sealing: engine is not keen to seal internally right now");
            //     // anyway, save the block for later use
            //     self.sealing.lock().queue.set_pending(block);
            // }
            SealingState::External => {
                trace!(target: "miner", "update_sealing: engine does not seal internally, preparing work");
                self.prepare_work(block, original_work_hash);
            }
        };
    }

    fn is_currently_sealing(&self) -> bool {
        self.sealing.lock().enabled
    }

    fn work_package<C>(&self, chain: &C) -> Option<(H256, BlockNumber, u64, U256)>
    where
        C: BlockChain + CallContract + BlockProducer + SealedBlockImporter + Nonce + Sync,
    {
        if self.engine.sealing_state() != SealingState::External {
            return None;
        }

        self.prepare_pending_block(chain);

        self.sealing.lock().queue.use_last_ref().map(|b| {
            let header = &b.header;
            (
                header.hash(),
                header.number(),
                header.timestamp(),
                *header.difficulty(),
            )
        })
    }

    // Note used for external submission (PoW) and internally by sealing engines.
    fn submit_seal(&self, block_hash: H256, seal: Vec<Bytes>) -> Result<SealedBlock, Error> {
        let result = if let Some(b) = self.sealing.lock().queue.get_used_if(
            if self.options.enable_resubmission {
                GetAction::Clone
            } else {
                GetAction::Take
            },
            |b| &b.header.bare_hash() == &block_hash,
        ) {
            trace!(target: "miner", "Submitted block {}={} with seal {:?}", block_hash, b.header.bare_hash(), seal);
            b.lock().try_seal(&*self.engine, seal).or_else(|e| {
                warn!(target: "miner", "Mined solution rejected: {}", e);
                Err(ErrorKind::PowInvalid.into())
            })
        } else {
            warn!(target: "miner", "Submitted solution rejected: Block unknown or out of date.");
            Err(ErrorKind::PowHashInvalid.into())
        };

        result.and_then(|sealed| {
			let n = sealed.header.number();
			let h = sealed.header.hash();
			info!(target: "miner", "Submitted block imported OK. #{}: {}", Colour::White.bold().paint(format!("{}", n)), Colour::White.bold().paint(format!("{:x}", h)));
			Ok(sealed)
		})
    }

    // t_nb 10 notify miner about new include blocks
    fn chain_new_blocks<C>(
        &self,
        chain: &C,
        imported: &[H256],
        _invalid: &[H256],
        enacted: &[H256],
        retracted: &[H256],
        is_internal_import: bool,
    ) where
        C: miner::BlockChainClient,
    {
        trace!(target: "miner", "chain_new_blocks");

        // 1. We ignore blocks that were `imported` unless resealing on new uncles is enabled.
        // 2. We ignore blocks that are `invalid` because it doesn't have any meaning in terms of the transactions that
        //    are in those blocks

        let has_new_best_block = enacted.len() > 0;

        if has_new_best_block {
            // Clear nonce cache
            self.nonce_cache.clear();
        }

        // t_nb 10.1 First update gas limit in transaction queue and minimal gas price.
        let schedule = self.engine.schedule(chain.best_block_header().number() + 1);
        let base_fee = if schedule.eip1559 {
            Some(self.engine.calculate_base_fee(&chain.best_block_header()))
        } else {
            None
        };
        let gas_limit = if schedule.eip1559 {
            chain.best_block_header().gas_limit() * self.engine.params().elasticity_multiplier
        } else {
            *chain.best_block_header().gas_limit()
        };
        self.update_transaction_queue_limits(gas_limit, base_fee);

        // t_nb 10.2 Then import all transactions from retracted blocks (retracted means from side chain).
        let client = self.pool_client(chain);
        {
            retracted
				.par_iter()
				.for_each(|hash| {
					let block = chain.block(BlockId::Hash(*hash))
						.expect("Client is sending message after commit to db and inserting to chain; the block is available; qed");
					let txs = block.transactions()
						.into_iter()
						.map(pool::verifier::Transaction::Retracted)
                        .collect();
                    // t_nb 10.2
					let _ = self.transaction_queue.import(
						client.clone(),
						txs,
					);
				});
        }

        if has_new_best_block || (imported.len() > 0 && self.options.reseal_on_uncle) {
            // t_nb 10.3 Reset `next_allowed_reseal` in case a block is imported.
            // Even if min_period is high, we will always attempt to create
            // new pending block.
            self.sealing.lock().next_allowed_reseal = Instant::now();

            if !is_internal_import {
                // t_nb 10.4 if it is internal import update sealing
                // --------------------------------------------------------------------------
                // | NOTE Code below requires sealing locks.                                |
                // | Make sure to release the locks before calling that method.             |
                // --------------------------------------------------------------------------
                self.update_sealing(chain, ForceUpdateSealing::No);
            }
        }

        if has_new_best_block {
            // t_nb 10.5 Make sure to cull transactions after we update sealing.
            // Not culling won't lead to old transactions being added to the block
            // (thanks to Ready), but culling can take significant amount of time,
            // so best to leave it after we create some work for miners to prevent increased
            // uncle rate.
            // If the io_channel is available attempt to offload culling to a separate task
            // to avoid blocking chain_new_blocks
            if let Some(ref channel) = *self.io_channel.read() {
                let queue = self.transaction_queue.clone();
                let nonce_cache = self.nonce_cache.clone();
                let engine = self.engine.clone();
                let accounts = self.accounts.clone();
                let service_transaction_checker = self.service_transaction_checker.clone();

                let cull = move |chain: &::client::Client| {
                    let client = PoolClient::new(
                        chain,
                        &nonce_cache,
                        &*engine,
                        &*accounts,
                        service_transaction_checker.as_ref(),
                    );
                    // t_nb 10.5 do culling
                    queue.cull(client);
                    // reseal is only used by InstaSeal engine
                    if engine.should_reseal_on_update() {
                        // force update_sealing here to skip `reseal_required` checks
                        chain.update_sealing(ForceUpdateSealing::Yes);
                    }
                };

                if let Err(e) = channel.send(ClientIoMessage::execute(cull)) {
                    warn!(target: "miner", "Error queueing cull: {:?}", e);
                }
            } else {
                // t_nb 10.5 do culling
                self.transaction_queue.cull(client);
                // reseal is only used by InstaSeal engine
                if self.engine.should_reseal_on_update() {
                    // force update_sealing here to skip `reseal_required` checks
                    self.update_sealing(chain, ForceUpdateSealing::Yes);
                }
            }
        }
        // t_nb 10.6 For service transaction checker update addresses to latest block
        if let Some(ref service_transaction_checker) = self.service_transaction_checker {
            match service_transaction_checker.refresh_cache(chain) {
                Ok(true) => {
                    trace!(target: "client", "Service transaction cache was refreshed successfully");
                }
                Ok(false) => {
                    trace!(target: "client", "Registrar or/and service transactions contract does not exist");
                }
                Err(e) => {
                    error!(target: "client", "Error occurred while refreshing service transaction cache: {}", e)
                }
            };
        };
    }

    fn pending_state(&self, latest_block_number: BlockNumber) -> Option<Self::State> {
        self.map_existing_pending_block(|b| b.state.clone(), latest_block_number)
    }

    fn pending_block_header(&self, latest_block_number: BlockNumber) -> Option<Header> {
        self.map_existing_pending_block(|b| b.header.clone(), latest_block_number)
    }

    fn pending_block(&self, latest_block_number: BlockNumber) -> Option<Block> {
        self.map_existing_pending_block(
            |b| Block {
                header: b.header.clone(),
                transactions: b.transactions.iter().cloned().map(Into::into).collect(),
                uncles: b.uncles.to_vec(),
            },
            latest_block_number,
        )
    }

    fn pending_transactions(
        &self,
        latest_block_number: BlockNumber,
    ) -> Option<Vec<SignedTransaction>> {
        self.map_existing_pending_block(
            |b| b.transactions.iter().cloned().collect(),
            latest_block_number,
        )
    }
}

#[cfg(test)]
mod tests {
    use std::iter::FromIterator;

    use super::*;
    use accounts::AccountProvider;
    use crypto::publickey::{Generator, Random};
    use hash::keccak;
    use rustc_hex::FromHex;
    use types::BlockNumber;

    use client::{ChainInfo, EachBlockWith, ImportSealedBlock, TestBlockChainClient};
    use miner::{MinerService, PendingOrdering};
    use test_helpers::{generate_dummy_client, generate_dummy_client_with_spec};
    use types::transaction::{Transaction, TypedTransaction};

    #[test]
    fn should_prepare_block_to_seal() {
        // given
        let client = TestBlockChainClient::default();
        let miner = Miner::new_for_tests(&Spec::new_test(), None);

        // when
        let sealing_work = miner.work_package(&client);
        assert!(sealing_work.is_some(), "Expected closed block");
    }

    #[test]
    fn should_still_work_after_a_couple_of_blocks() {
        // given
        let client = TestBlockChainClient::default();
        let miner = Miner::new_for_tests(&Spec::new_test(), None);

        let res = miner.work_package(&client);
        let hash = res.unwrap().0;
        let block = miner.submit_seal(hash, vec![]).unwrap();
        client.import_sealed_block(block).unwrap();

        // two more blocks mined, work requested.
        client.add_blocks(1, EachBlockWith::Uncle);
        miner.work_package(&client);

        client.add_blocks(1, EachBlockWith::Uncle);
        miner.work_package(&client);

        // solution to original work submitted.
        assert!(miner.submit_seal(hash, vec![]).is_ok());
    }

    fn miner() -> Miner {
        Miner::new(
            MinerOptions {
                force_sealing: false,
                reseal_on_external_tx: false,
                reseal_on_own_tx: true,
                reseal_on_uncle: false,
                reseal_min_period: Duration::from_secs(5),
                reseal_max_period: Duration::from_secs(120),
                pending_set: PendingSet::AlwaysSealing,
                work_queue_size: 5,
                enable_resubmission: true,
                infinite_pending_block: false,
                tx_queue_penalization: Penalization::Disabled,
                tx_queue_strategy: PrioritizationStrategy::GasPriceOnly,
                tx_queue_no_unfamiliar_locals: false,
                refuse_service_transactions: false,
                pool_limits: Default::default(),
                pool_verification_options: pool::verifier::Options {
                    minimal_gas_price: 0.into(),
                    block_gas_limit: U256::max_value(),
                    block_base_fee: None,
                    tx_gas_limit: U256::max_value(),
                    no_early_reject: false,
                },
            },
            GasPricer::new_fixed(0u64.into()),
            &Spec::new_test(),
            ::std::collections::HashSet::new(), // local accounts
        )
    }

    const TEST_CHAIN_ID: u64 = 2;

    fn transaction() -> SignedTransaction {
        transaction_with_chain_id(TEST_CHAIN_ID)
    }

    fn transaction_with_chain_id(chain_id: u64) -> SignedTransaction {
        let keypair = Random.generate();
        TypedTransaction::Legacy(Transaction {
            action: Action::Create,
            value: U256::zero(),
            data: "3331600055".from_hex().unwrap(),
            gas: U256::from(100_000),
            gas_price: U256::zero(),
            nonce: U256::zero(),
        })
        .sign(keypair.secret(), Some(chain_id))
    }

    #[test]
    fn should_make_pending_block_when_importing_own_transaction() {
        // given
        let client = TestBlockChainClient::default();
        let miner = miner();
        let transaction = transaction();
        let best_block = 0;
        // when
        let res = miner.import_own_transaction(&client, PendingTransaction::new(transaction, None));

        // then
        assert_eq!(res.unwrap(), ());
        assert_eq!(miner.pending_transactions(best_block).unwrap().len(), 1);
        assert_eq!(miner.pending_receipts(best_block).unwrap().len(), 1);
        assert_eq!(
            miner
                .ready_transactions(&client, 10, PendingOrdering::Priority)
                .len(),
            1
        );
        // This method will let us know if pending block was created (before calling that method)
        assert_eq!(
            miner.prepare_pending_block(&client),
            BlockPreparationStatus::NotPrepared
        );
    }

    #[test]
    fn should_not_return_stale_work_packages() {
        // given
        let client = TestBlockChainClient::default();
        let miner = miner();

        // initial work package should create the pending block
        let res = miner.work_package(&client);
        assert_eq!(res.unwrap().1, 1);
        // This should be true, since there were some requests.
        assert_eq!(miner.requires_reseal(0), true);

        // when new block is imported
        let client = generate_dummy_client(2);
        let imported = [H256::zero()];
        let empty = &[];
        miner.chain_new_blocks(&*client, &imported, empty, &imported, empty, false);

        // then
        // This should be false, because it's too early.
        assert_eq!(miner.requires_reseal(2), false);
        // but still work package should be ready
        let res = miner.work_package(&*client);
        assert_eq!(res.unwrap().1, 3);
        assert_eq!(
            miner.prepare_pending_block(&*client),
            BlockPreparationStatus::NotPrepared
        );
    }

    #[test]
    fn should_not_use_pending_block_if_best_block_is_higher() {
        // given
        let client = TestBlockChainClient::default();
        let miner = miner();
        let transaction = transaction();
        let best_block = 10;
        // when
        let res = miner.import_own_transaction(&client, PendingTransaction::new(transaction, None));

        // then
        assert_eq!(res.unwrap(), ());
        assert_eq!(miner.pending_transactions(best_block), None);
        assert_eq!(miner.pending_receipts(best_block), None);
        assert_eq!(
            miner
                .ready_transactions(&client, 10, PendingOrdering::Priority)
                .len(),
            1
        );
    }

    #[test]
    fn should_import_external_transaction() {
        // given
        let client = TestBlockChainClient::default();
        let miner = miner();
        let transaction = transaction().into();
        let best_block = 0;
        // when
        let res = miner
            .import_external_transactions(&client, vec![transaction])
            .pop()
            .unwrap();

        // then
        assert_eq!(res.unwrap(), ());
        // By default we don't reseal on external transactions
        assert_eq!(miner.pending_transactions(best_block), None);
        assert_eq!(miner.pending_receipts(best_block), None);
        // By default we use PendingSet::AlwaysSealing, so no transactions yet.
        assert_eq!(
            miner
                .ready_transactions(&client, 10, PendingOrdering::Priority)
                .len(),
            0
        );
        // This method will let us know if pending block was created (before calling that method)
        assert_eq!(
            miner.prepare_pending_block(&client),
            BlockPreparationStatus::Succeeded
        );
        // After pending block is created we should see a transaction.
        assert_eq!(
            miner
                .ready_transactions(&client, 10, PendingOrdering::Priority)
                .len(),
            1
        );
    }

    #[test]
    fn should_treat_unfamiliar_locals_selectively() {
        // given
        let keypair = Random.generate();
        let client = TestBlockChainClient::default();
        let mut local_accounts = ::std::collections::HashSet::new();
        local_accounts.insert(keypair.address());

        let miner = Miner::new(
            MinerOptions {
                tx_queue_no_unfamiliar_locals: true,
                ..miner().options
            },
            GasPricer::new_fixed(0u64.into()),
            &Spec::new_test(),
            local_accounts,
        );
        let transaction = transaction();
        let best_block = 0;
        // when
        // This transaction should not be marked as local because our account_provider doesn't have the sender
        let res = miner.import_claimed_local_transaction(
            &client,
            PendingTransaction::new(transaction.clone(), None),
            false,
        );

        // then
        // Check the same conditions as `should_import_external_transaction` first. Behaviour should be identical.
        // That is: it's treated as though we added it through `import_external_transactions`
        assert_eq!(res.unwrap(), ());
        assert_eq!(miner.pending_transactions(best_block), None);
        assert_eq!(miner.pending_receipts(best_block), None);
        assert_eq!(
            miner
                .ready_transactions(&client, 10, PendingOrdering::Priority)
                .len(),
            0
        );
        assert_eq!(
            miner.prepare_pending_block(&client),
            BlockPreparationStatus::Succeeded
        );
        assert_eq!(
            miner
                .ready_transactions(&client, 10, PendingOrdering::Priority)
                .len(),
            1
        );

        // when - 2nd part: create a local transaction from account_provider.
        // Borrow the transaction used before & sign with our generated keypair.
        let local_transaction = transaction
            .deconstruct()
            .0
            .as_unsigned()
            .clone()
            .sign(keypair.secret(), Some(TEST_CHAIN_ID));
        let res2 = miner.import_claimed_local_transaction(
            &client,
            PendingTransaction::new(local_transaction, None),
            false,
        );

        // then - 2nd part: we add on the results from the last pending block.
        // This is borrowed from `should_make_pending_block_when_importing_own_transaction` and slightly modified.
        assert_eq!(res2.unwrap(), ());
        assert_eq!(miner.pending_transactions(best_block).unwrap().len(), 2);
        assert_eq!(miner.pending_receipts(best_block).unwrap().len(), 2);
        assert_eq!(
            miner
                .ready_transactions(&client, 10, PendingOrdering::Priority)
                .len(),
            2
        );
        assert_eq!(
            miner.prepare_pending_block(&client),
            BlockPreparationStatus::NotPrepared
        );
    }

    #[test]
    fn should_reject_local_transaction_with_invalid_chain_id() {
        let spec = Spec::new_test();
        let miner = Miner::new_for_tests(&spec, None);
        let client = TestBlockChainClient::default();
        let chain_id = spec.chain_id();

        // chain_id + 100500 is invalid
        let import = miner.import_claimed_local_transaction(
            &client,
            PendingTransaction::new(transaction_with_chain_id(chain_id + 10500), None),
            false,
        );
        assert_eq!(import, Err(transaction::Error::InvalidChainId));

        // chain_id is valid
        let import = miner.import_claimed_local_transaction(
            &client,
            PendingTransaction::new(transaction_with_chain_id(chain_id), None),
            false,
        );
        assert_eq!(import, Ok(()));
    }

    #[test]
    fn should_prioritize_locals() {
        let client = TestBlockChainClient::default();
        let transaction = transaction();
        let miner = Miner::new(
            MinerOptions {
                tx_queue_no_unfamiliar_locals: true, // should work even with this enabled
                ..miner().options
            },
            GasPricer::new_fixed(0u64.into()),
            &Spec::new_test(),
            HashSet::from_iter(vec![transaction.sender()].into_iter()),
        );
        let best_block = 0;

        // Miner with sender as a known local address should prioritize transactions from that address
        let res2 = miner.import_claimed_local_transaction(
            &client,
            PendingTransaction::new(transaction, None),
            false,
        );

        // check to make sure the prioritized transaction is pending
        assert_eq!(res2.unwrap(), ());
        assert_eq!(miner.pending_transactions(best_block).unwrap().len(), 1);
        assert_eq!(miner.pending_receipts(best_block).unwrap().len(), 1);
        assert_eq!(
            miner
                .ready_transactions(&client, 10, PendingOrdering::Priority)
                .len(),
            1
        );
        assert_eq!(
            miner.prepare_pending_block(&client),
            BlockPreparationStatus::NotPrepared
        );
    }

    #[test]
    fn should_not_seal_unless_enabled() {
        let miner = miner();
        let client = TestBlockChainClient::default();
        // By default resealing is not required.
        assert!(!miner.requires_reseal(1u8.into()));

        miner
            .import_external_transactions(&client, vec![transaction().into()])
            .pop()
            .unwrap()
            .unwrap();
        assert_eq!(
            miner.prepare_pending_block(&client),
            BlockPreparationStatus::Succeeded
        );
        // Unless asked to prepare work.
        assert!(miner.requires_reseal(1u8.into()));
    }

    #[test]
    fn internal_seals_without_work() {
        let spec = Spec::new_instant();
        let miner = Miner::new_for_tests(&spec, None);

        let client = generate_dummy_client(2);

        let import = miner
            .import_external_transactions(
                &*client,
                vec![transaction_with_chain_id(spec.chain_id()).into()],
            )
            .pop()
            .unwrap();
        assert_eq!(import.unwrap(), ());

        miner.update_sealing(&*client, ForceUpdateSealing::No);
        client.flush_queue();
        assert!(miner.pending_block(0).is_none());
        assert_eq!(client.chain_info().best_block_number, 3 as BlockNumber);

        assert!(miner
            .import_own_transaction(
                &*client,
                PendingTransaction::new(transaction_with_chain_id(spec.chain_id()).into(), None)
            )
            .is_ok());

        miner.update_sealing(&*client, ForceUpdateSealing::No);
        client.flush_queue();
        assert!(miner.pending_block(0).is_none());
        assert_eq!(client.chain_info().best_block_number, 4 as BlockNumber);
    }

    #[test]
    fn should_not_fail_setting_engine_signer_without_account_provider() {
        let spec = Spec::new_test_round;
        let tap = Arc::new(AccountProvider::transient_provider());
        let addr = tap.insert_account(keccak("1").into(), &"".into()).unwrap();
        let client = generate_dummy_client_with_spec(spec);
        let engine_signer = Box::new((tap.clone(), addr, "".into()));
        let msg = [1u8; 32].into();
        assert!(client.engine().sign(msg).is_err());

        // should set engine signer and miner author
        client.miner().set_author(Author::Sealer(engine_signer));
        assert_eq!(client.miner().authoring_params().author, addr);
        assert!(client.engine().sign(msg).is_ok());
    }

    #[test]
    fn should_mine_if_internal_sealing_is_enabled() {
        let spec = Spec::new_instant();
        let miner = Miner::new_for_tests(&spec, None);

        let client = generate_dummy_client(2);
        miner.update_sealing(&*client, ForceUpdateSealing::No);

        assert!(miner.is_currently_sealing());
    }

    #[test]
    fn should_not_mine_if_internal_sealing_is_disabled() {
        let spec = Spec::new_test_round();
        let miner = Miner::new_for_tests(&spec, None);

        let client = generate_dummy_client(2);
        miner.update_sealing(&*client, ForceUpdateSealing::No);

        assert!(!miner.is_currently_sealing());
    }

    #[test]
    fn should_not_mine_if_no_fetch_work_request() {
        let spec = Spec::new_test();
        let miner = Miner::new_for_tests(&spec, None);

        let client = generate_dummy_client(2);
        miner.update_sealing(&*client, ForceUpdateSealing::No);

        assert!(!miner.is_currently_sealing());
    }

    #[cfg(feature = "work-notify")]
    #[test]
    fn should_mine_if_fetch_work_request() {
        struct DummyNotifyWork;

        impl NotifyWork for DummyNotifyWork {
            fn notify(&self, _pow_hash: H256, _difficulty: U256, _number: u64) {}
        }

        let spec = Spec::new_test();
        let miner = Miner::new_for_tests(&spec, None);
        miner.add_work_listener(Box::new(DummyNotifyWork));

        let client = generate_dummy_client(2);
        miner.update_sealing(&*client, ForceUpdateSealing::No);

        assert!(miner.is_currently_sealing());
    }

    #[test]
    fn should_set_new_minimum_gas_price() {
        // Creates a new GasPricer::Fixed behind the scenes
        let miner = Miner::new_for_tests(&Spec::new_test(), None);

        let expected_minimum_gas_price: U256 = 0x1337.into();
        miner
            .set_minimal_gas_price(expected_minimum_gas_price)
            .unwrap();

        let txq_options = miner.transaction_queue.status().options;
        let current_minimum_gas_price = txq_options.minimal_gas_price;

        assert!(current_minimum_gas_price == expected_minimum_gas_price);
    }

    #[cfg(feature = "price-info")]
    fn dynamic_gas_pricer() -> GasPricer {
        use ethcore_miner::gas_price_calibrator::{GasPriceCalibrator, GasPriceCalibratorOptions};
        use fetch::Client as FetchClient;
        use parity_runtime::Executor;

        // Don't really care about any of these settings since
        // the gas pricer is never actually going to be used
        let fetch = FetchClient::new(1).unwrap();
        let p = Executor::new_sync();

        GasPricer::new_calibrated(GasPriceCalibrator::new(
            GasPriceCalibratorOptions {
                usd_per_tx: 0.0,
                recalibration_period: Duration::from_secs(0),
            },
            fetch,
            p,
            "fake_endpoint".to_owned(),
        ))
    }

    #[test]
    #[cfg(feature = "price-info")]
    fn should_fail_to_set_new_minimum_gas_price() {
        // We get a fixed gas pricer by default, need to change that
        let miner = Miner::new_for_tests(&Spec::new_test(), None);
        let calibrated_gas_pricer = dynamic_gas_pricer();
        *miner.gas_pricer.lock() = calibrated_gas_pricer;

        let expected_minimum_gas_price: U256 = 0x1337.into();
        let result = miner.set_minimal_gas_price(expected_minimum_gas_price);
        assert!(result.is_err());

        let received_error_msg = result.unwrap_err();
        let expected_error_msg =
            "Can't update fixed gas price while automatic gas calibration is enabled.";

        assert!(received_error_msg == expected_error_msg);
    }
}<|MERGE_RESOLUTION|>--- conflicted
+++ resolved
@@ -1186,19 +1186,6 @@
             // those transactions are valid and will just be ready to be included in next block.
             let nonce_cap = None;
 
-<<<<<<< HEAD
-            self.transaction_queue.pending(
-                CachedNonceClient::new(chain, &self.nonce_cache),
-                pool::PendingSettings {
-                    block_number: chain_info.best_block_number,
-                    current_timestamp: chain_info.best_block_timestamp,
-                    nonce_cap,
-                    max_len,
-                    ordering,
-                    includable_boundary: Default::default(),
-                },
-            )
-=======
             let client = CachedNonceClient::new(chain, &self.nonce_cache);
             let settings = pool::PendingSettings {
                 block_number: chain_info.best_block_number,
@@ -1206,6 +1193,7 @@
                 nonce_cap,
                 max_len,
                 ordering,
+                includable_boundary: Default::default(),
             };
 
             if let Some(ref f) = filter {
@@ -1213,7 +1201,6 @@
             } else {
                 self.transaction_queue.pending(client, settings)
             }
->>>>>>> 2df74c26
         };
 
         let from_pending = || {
@@ -1464,15 +1451,13 @@
 
         // t_nb 10.1 First update gas limit in transaction queue and minimal gas price.
         let schedule = self.engine.schedule(chain.best_block_header().number() + 1);
-        let base_fee = if schedule.eip1559 {
-            Some(self.engine.calculate_base_fee(&chain.best_block_header()))
+        let (base_fee, gas_limit) = if schedule.eip1559 {
+            (
+                Some(self.engine.calculate_base_fee(&chain.best_block_header())),
+                chain.best_block_header().gas_limit() * self.engine.params().elasticity_multiplier,
+            )
         } else {
-            None
-        };
-        let gas_limit = if schedule.eip1559 {
-            chain.best_block_header().gas_limit() * self.engine.params().elasticity_multiplier
-        } else {
-            *chain.best_block_header().gas_limit()
+            (None, *chain.best_block_header().gas_limit())
         };
         self.update_transaction_queue_limits(gas_limit, base_fee);
 
