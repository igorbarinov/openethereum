// Copyright 2015-2020 Parity Technologies (UK) Ltd.
// This file is part of OpenEthereum.

// OpenEthereum is free software: you can redistribute it and/or modify
// it under the terms of the GNU General Public License as published by
// the Free Software Foundation, either version 3 of the License, or
// (at your option) any later version.

// OpenEthereum is distributed in the hope that it will be useful,
// but WITHOUT ANY WARRANTY; without even the implied warranty of
// MERCHANTABILITY or FITNESS FOR A PARTICULAR PURPOSE.  See the
// GNU General Public License for more details.

// You should have received a copy of the GNU General Public License
// along with OpenEthereum.  If not, see <http://www.gnu.org/licenses/>.

//! Transaction Execution environment.
use bytes::{Bytes, BytesRef};
use ethereum_types::{Address, H256, U256, U512};
use evm::{CallType, FinalizationResult, Finalize};
use executed::ExecutionError;
pub use executed::{Executed, ExecutionResult};
use externalities::*;
use factory::VmFactory;
use hash::keccak;
use machine::EthereumMachine as Machine;
use state::{Backend as StateBackend, CleanupMode, State, Substate};
use std::{cmp, convert::TryFrom, sync::Arc};
use trace::{self, Tracer, VMTracer};
use transaction_ext::Transaction;
use types::transaction::{Action, SignedTransaction, TypedTransaction};
use vm::{
    self, AccessList, ActionParams, ActionValue, CleanDustMode, CreateContractAddress, EnvInfo,
    ResumeCall, ResumeCreate, ReturnData, Schedule, TrapError,
};

#[cfg(any(test, feature = "test-helpers"))]
/// Precompile that can never be prunned from state trie (0x3, only in tests)
const UNPRUNABLE_PRECOMPILE_ADDRESS: Option<Address> = Some(ethereum_types::H160([
    0, 0, 0, 0, 0, 0, 0, 0, 0, 0, 0, 0, 0, 0, 0, 0, 0, 0, 0, 3,
]));

#[cfg(not(any(test, feature = "test-helpers")))]
/// Precompile that can never be prunned from state trie (none)
const UNPRUNABLE_PRECOMPILE_ADDRESS: Option<Address> = None;

/// Returns new address created from address, nonce, and code hash
pub fn contract_address(
    address_scheme: CreateContractAddress,
    sender: &Address,
    nonce: &U256,
    code: &[u8],
) -> (Address, Option<H256>) {
    use rlp::RlpStream;

    match address_scheme {
        CreateContractAddress::FromSenderAndNonce => {
            let mut stream = RlpStream::new_list(2);
            stream.append(sender);
            stream.append(nonce);
            (From::from(keccak(stream.as_raw())), None)
        }
        CreateContractAddress::FromSenderSaltAndCodeHash(salt) => {
            let code_hash = keccak(code);
            let mut buffer = [0u8; 1 + 20 + 32 + 32];
            buffer[0] = 0xff;
            &mut buffer[1..(1 + 20)].copy_from_slice(&sender[..]);
            &mut buffer[(1 + 20)..(1 + 20 + 32)].copy_from_slice(&salt[..]);
            &mut buffer[(1 + 20 + 32)..].copy_from_slice(&code_hash[..]);
            (From::from(keccak(&buffer[..])), Some(code_hash))
        }
        CreateContractAddress::FromSenderAndCodeHash => {
            let code_hash = keccak(code);
            let mut buffer = [0u8; 20 + 32];
            &mut buffer[..20].copy_from_slice(&sender[..]);
            &mut buffer[20..].copy_from_slice(&code_hash[..]);
            (From::from(keccak(&buffer[..])), Some(code_hash))
        }
    }
}

/// Convert a finalization result into a VM message call result.
pub fn into_message_call_result(result: vm::Result<FinalizationResult>) -> vm::MessageCallResult {
    match result {
        Ok(FinalizationResult {
            gas_left,
            return_data,
            apply_state: true,
        }) => vm::MessageCallResult::Success(gas_left, return_data),
        Ok(FinalizationResult {
            gas_left,
            return_data,
            apply_state: false,
        }) => vm::MessageCallResult::Reverted(gas_left, return_data),
        _ => vm::MessageCallResult::Failed,
    }
}

/// Convert a finalization result into a VM contract create result.
pub fn into_contract_create_result(
    result: vm::Result<FinalizationResult>,
    address: &Address,
    substate: &mut Substate,
) -> vm::ContractCreateResult {
    match result {
        Ok(FinalizationResult {
            gas_left,
            apply_state: true,
            ..
        }) => {
            substate.contracts_created.push(address.clone());
            vm::ContractCreateResult::Created(address.clone(), gas_left)
        }
        Ok(FinalizationResult {
            gas_left,
            apply_state: false,
            return_data,
        }) => vm::ContractCreateResult::Reverted(gas_left, return_data),
        _ => vm::ContractCreateResult::Failed,
    }
}

/// Transaction execution options.
#[derive(Copy, Clone, PartialEq)]
pub struct TransactOptions<T, V> {
    /// Enable call tracing.
    pub tracer: T,
    /// Enable VM tracing.
    pub vm_tracer: V,
    /// Check transaction nonce before execution.
    pub check_nonce: bool,
    /// Records the output from init contract calls.
    pub output_from_init_contract: bool,
}

impl<T, V> TransactOptions<T, V> {
    /// Create new `TransactOptions` with given tracer and VM tracer.
    pub fn new(tracer: T, vm_tracer: V) -> Self {
        TransactOptions {
            tracer,
            vm_tracer,
            check_nonce: true,
            output_from_init_contract: false,
        }
    }

    /// Disables the nonce check
    pub fn dont_check_nonce(mut self) -> Self {
        self.check_nonce = false;
        self
    }

    /// Saves the output from contract creation.
    pub fn save_output_from_contract(mut self) -> Self {
        self.output_from_init_contract = true;
        self
    }
}

impl TransactOptions<trace::ExecutiveTracer, trace::ExecutiveVMTracer> {
    /// Creates new `TransactOptions` with default tracing and VM tracing.
    pub fn with_tracing_and_vm_tracing() -> Self {
        TransactOptions {
            tracer: trace::ExecutiveTracer::default(),
            vm_tracer: trace::ExecutiveVMTracer::toplevel(),
            check_nonce: true,
            output_from_init_contract: false,
        }
    }
}

impl TransactOptions<trace::ExecutiveTracer, trace::NoopVMTracer> {
    /// Creates new `TransactOptions` with default tracing and no VM tracing.
    pub fn with_tracing() -> Self {
        TransactOptions {
            tracer: trace::ExecutiveTracer::default(),
            vm_tracer: trace::NoopVMTracer,
            check_nonce: true,
            output_from_init_contract: false,
        }
    }
}

impl TransactOptions<trace::NoopTracer, trace::ExecutiveVMTracer> {
    /// Creates new `TransactOptions` with no tracing and default VM tracing.
    pub fn with_vm_tracing() -> Self {
        TransactOptions {
            tracer: trace::NoopTracer,
            vm_tracer: trace::ExecutiveVMTracer::toplevel(),
            check_nonce: true,
            output_from_init_contract: false,
        }
    }
}

impl TransactOptions<trace::NoopTracer, trace::NoopVMTracer> {
    /// Creates new `TransactOptions` without any tracing.
    pub fn with_no_tracing() -> Self {
        TransactOptions {
            tracer: trace::NoopTracer,
            vm_tracer: trace::NoopVMTracer,
            check_nonce: true,
            output_from_init_contract: false,
        }
    }
}

/// Trap result returned by executive.
pub type ExecutiveTrapResult<'a, T> =
    vm::TrapResult<T, CallCreateExecutive<'a>, CallCreateExecutive<'a>>;
/// Trap error for executive.
pub type ExecutiveTrapError<'a> = vm::TrapError<CallCreateExecutive<'a>, CallCreateExecutive<'a>>;

enum CallCreateExecutiveKind {
    Transfer(ActionParams),
    CallBuiltin(ActionParams),
    ExecCall(ActionParams, Substate),
    ExecCreate(ActionParams, Substate),
    ResumeCall(OriginInfo, Box<dyn ResumeCall>, Substate),
    ResumeCreate(OriginInfo, Box<dyn ResumeCreate>, Substate),
}

/// Executive for a raw call/create action.
pub struct CallCreateExecutive<'a> {
    info: &'a EnvInfo,
    machine: &'a Machine,
    schedule: &'a Schedule,
    factory: &'a VmFactory,
    depth: usize,
    stack_depth: usize,
    static_flag: bool,
    is_create: bool,
    gas: U256,
    kind: CallCreateExecutiveKind,
}

impl<'a> CallCreateExecutive<'a> {
    /// Create new state with access list.
    pub fn new_substate(params: &ActionParams, schedule: &'a Schedule) -> Substate {
        if schedule.eip2929 {
            let mut substate = Substate::from_access_list(&params.access_list);
            substate.access_list.insert_address(params.address);
            substate
        } else {
            Substate::default()
        }
    }

    /// Create a new call executive using raw data.
    pub fn new_call_raw(
        params: ActionParams,
        info: &'a EnvInfo,
        machine: &'a Machine,
        schedule: &'a Schedule,
        factory: &'a VmFactory,
        depth: usize,
        stack_depth: usize,
        parent_static_flag: bool,
    ) -> Self {
        trace!(
            "Executive::call(params={:?}) self.env_info={:?}, parent_static={}",
            params,
            info,
            parent_static_flag
        );

        let gas = params.gas;
        let static_flag = parent_static_flag || params.call_type == CallType::StaticCall;

        // if destination is builtin, try to execute it
        let kind = if let Some(builtin) = machine.builtin(&params.code_address, info.number) {
            // Engines aren't supposed to return builtins until activation, but
            // prefer to fail rather than silently break consensus.
            if !builtin.is_active(info.number) {
                panic!(
                    "Consensus failure: engine implementation prematurely enabled built-in at {}",
                    params.code_address
                );
            }

            CallCreateExecutiveKind::CallBuiltin(params)
        } else {
            if params.code.is_some() {
                let substate = Self::new_substate(&params, schedule);
                CallCreateExecutiveKind::ExecCall(params, substate)
            } else {
                CallCreateExecutiveKind::Transfer(params)
            }
        };

        Self {
            info,
            machine,
            schedule,
            factory,
            depth,
            stack_depth,
            static_flag,
            kind,
            gas,
            is_create: false,
        }
    }

    /// Create a new create executive using raw data.
    pub fn new_create_raw(
        params: ActionParams,
        info: &'a EnvInfo,
        machine: &'a Machine,
        schedule: &'a Schedule,
        factory: &'a VmFactory,
        depth: usize,
        stack_depth: usize,
        static_flag: bool,
    ) -> Self {
        trace!(
            "Executive::create(params={:?}) self.env_info={:?}, static={}",
            params,
            info,
            static_flag
        );

        let gas = params.gas;

        let substate = Self::new_substate(&params, schedule);
        let kind = CallCreateExecutiveKind::ExecCreate(params, substate);

        Self {
            info,
            machine,
            schedule,
            factory,
            depth,
            stack_depth,
            static_flag,
            kind,
            gas,
            is_create: true,
        }
    }

    /// If this executive contains an unconfirmed substate, returns a mutable reference to it.
    pub fn unconfirmed_substate(&mut self) -> Option<&mut Substate> {
        match self.kind {
            CallCreateExecutiveKind::ExecCall(_, ref mut unsub) => Some(unsub),
            CallCreateExecutiveKind::ExecCreate(_, ref mut unsub) => Some(unsub),
            CallCreateExecutiveKind::ResumeCreate(_, _, ref mut unsub) => Some(unsub),
            CallCreateExecutiveKind::ResumeCall(_, _, ref mut unsub) => Some(unsub),
            CallCreateExecutiveKind::Transfer(..) | CallCreateExecutiveKind::CallBuiltin(..) => {
                None
            }
        }
    }

    fn check_static_flag(
        params: &ActionParams,
        static_flag: bool,
        is_create: bool,
    ) -> vm::Result<()> {
        if is_create {
            if static_flag {
                return Err(vm::Error::MutableCallInStaticContext);
            }
        } else {
            if (static_flag
                && (params.call_type == CallType::StaticCall || params.call_type == CallType::Call))
                && params.value.value() > U256::zero()
            {
                return Err(vm::Error::MutableCallInStaticContext);
            }
        }

        Ok(())
    }

    fn check_eip684<B: 'a + StateBackend>(
        params: &ActionParams,
        state: &State<B>,
    ) -> vm::Result<()> {
        if state.exists_and_has_code_or_nonce(&params.address)? {
            return Err(vm::Error::OutOfGas);
        }

        Ok(())
    }

    fn transfer_exec_balance<B: 'a + StateBackend>(
        params: &ActionParams,
        schedule: &Schedule,
        state: &mut State<B>,
        substate: &mut Substate,
    ) -> vm::Result<()> {
        if let ActionValue::Transfer(val) = params.value {
            state.transfer_balance(
                &params.sender,
                &params.address,
                &val,
                substate.to_cleanup_mode(&schedule),
            )?;
        }

        Ok(())
    }

    fn transfer_exec_balance_and_init_contract<B: 'a + StateBackend>(
        params: &ActionParams,
        schedule: &Schedule,
        state: &mut State<B>,
        substate: &mut Substate,
    ) -> vm::Result<()> {
        let nonce_offset = if schedule.no_empty { 1 } else { 0 }.into();
        let prev_bal = state.balance(&params.address)?;
        if let ActionValue::Transfer(val) = params.value {
            state.sub_balance(
                &params.sender,
                &val,
                &mut substate.to_cleanup_mode(&schedule),
            )?;
            state.new_contract(&params.address, val.saturating_add(prev_bal), nonce_offset)?;
        } else {
            state.new_contract(&params.address, prev_bal, nonce_offset)?;
        }

        Ok(())
    }

    fn enact_result<B: 'a + StateBackend>(
        result: &vm::Result<FinalizationResult>,
        state: &mut State<B>,
        substate: &mut Substate,
        un_substate: Substate,
    ) {
        match *result {
            Err(vm::Error::OutOfGas)
            | Err(vm::Error::BadJumpDestination { .. })
            | Err(vm::Error::BadInstruction { .. })
            | Err(vm::Error::StackUnderflow { .. })
            | Err(vm::Error::BuiltIn { .. })
            | Err(vm::Error::Wasm { .. })
            | Err(vm::Error::OutOfStack { .. })
            | Err(vm::Error::MutableCallInStaticContext)
            | Err(vm::Error::OutOfBounds)
            | Err(vm::Error::Reverted)
            | Err(vm::Error::SubStackUnderflow { .. })
            | Err(vm::Error::OutOfSubStack { .. })
            | Err(vm::Error::InvalidSubEntry)
            | Ok(FinalizationResult {
                apply_state: false, ..
            }) => {
                if let Some(addr) = UNPRUNABLE_PRECOMPILE_ADDRESS {
                    if un_substate.touched.contains(&addr) {
                        substate.touched.insert(addr);
                    }
                }
                state.revert_to_checkpoint();
                un_substate.access_list.rollback();
            }
            Ok(_) | Err(vm::Error::Internal(_)) => {
                state.discard_checkpoint();
                substate.accrue(un_substate);
            }
        }
    }

    /// Creates `Externalities` from `Executive`.
    fn as_externalities<'any, B: 'any + StateBackend, T, V>(
        state: &'any mut State<B>,
        info: &'any EnvInfo,
        machine: &'any Machine,
        schedule: &'any Schedule,
        depth: usize,
        stack_depth: usize,
        static_flag: bool,
        origin_info: &'any OriginInfo,
        substate: &'any mut Substate,
        output: OutputPolicy,
        tracer: &'any mut T,
        vm_tracer: &'any mut V,
    ) -> Externalities<'any, T, V, B>
    where
        T: Tracer,
        V: VMTracer,
    {
        Externalities::new(
            state,
            info,
            machine,
            schedule,
            depth,
            stack_depth,
            origin_info,
            substate,
            output,
            tracer,
            vm_tracer,
            static_flag,
        )
    }

    /// Execute the executive. If a sub-call/create action is required, a resume trap error is returned. The caller is
    /// then expected to call `resume_call` or `resume_create` to continue the execution.
    ///
    /// Current-level tracing is expected to be handled by caller.
    pub fn exec<B: 'a + StateBackend, T: Tracer, V: VMTracer>(
        mut self,
        state: &mut State<B>,
        substate: &mut Substate,
        tracer: &mut T,
        vm_tracer: &mut V,
    ) -> ExecutiveTrapResult<'a, FinalizationResult> {
        match self.kind {
            CallCreateExecutiveKind::Transfer(ref params) => {
                assert!(!self.is_create);

                let mut inner = || {
                    Self::check_static_flag(params, self.static_flag, self.is_create)?;
                    Self::transfer_exec_balance(params, self.schedule, state, substate)?;

                    Ok(FinalizationResult {
                        gas_left: params.gas,
                        return_data: ReturnData::empty(),
                        apply_state: true,
                    })
                };

                Ok(inner())
            }
            CallCreateExecutiveKind::CallBuiltin(ref params) => {
                assert!(!self.is_create);

                let mut inner = || {
                    let builtin = self.machine.builtin(&params.code_address, self.info.number).expect("Builtin is_some is checked when creating this kind in new_call_raw; qed");

                    Self::check_static_flag(&params, self.static_flag, self.is_create)?;
                    state.checkpoint();
                    Self::transfer_exec_balance(&params, self.schedule, state, substate)?;

                    let default = [];
                    let data = if let Some(ref d) = params.data {
                        d as &[u8]
                    } else {
                        &default as &[u8]
                    };

                    // NOTE(niklasad1): block number is used by `builtin alt_bn128 ops` to enable eip1108
                    let cost = builtin.cost(data, self.info.number);
                    if cost <= params.gas {
                        let mut builtin_out_buffer = Vec::new();
                        let result = {
                            let mut builtin_output = BytesRef::Flexible(&mut builtin_out_buffer);
                            builtin.execute(data, &mut builtin_output)
                        };
                        if let Err(e) = result {
                            state.revert_to_checkpoint();

                            Err(vm::Error::BuiltIn(e))
                        } else {
                            state.discard_checkpoint();

                            let out_len = builtin_out_buffer.len();
                            Ok(FinalizationResult {
                                gas_left: params.gas - cost,
                                return_data: ReturnData::new(builtin_out_buffer, 0, out_len),
                                apply_state: true,
                            })
                        }
                    } else {
                        // We need balance > 0 in precompiles to be EIP161 compliant, see PR#11597.
                        // Since RIPEMD160 was removed in mainnet block #2686351, this is activated only in
                        //    tests to check this specific irregular state transition.
                        if let Some(unprunable_addr) = UNPRUNABLE_PRECOMPILE_ADDRESS {
                            if unprunable_addr != params.code_address
                                && state.balance(&params.code_address)?.is_zero()
                            {
                                substate.touched.remove(&params.code_address);
                            }
                        }
                        // just drain the whole gas
                        state.revert_to_checkpoint();
                        Err(vm::Error::OutOfGas)
                    }
                };

                Ok(inner())
            }
            CallCreateExecutiveKind::ExecCall(params, mut unconfirmed_substate) => {
                assert!(!self.is_create);

                {
                    let static_flag = self.static_flag;
                    let is_create = self.is_create;
                    let schedule = self.schedule;

                    let mut pre_inner = || {
                        Self::check_static_flag(&params, static_flag, is_create)?;
                        state.checkpoint();
                        Self::transfer_exec_balance(&params, schedule, state, substate)?;
                        Ok(())
                    };

                    match pre_inner() {
                        Ok(()) => (),
                        Err(err) => return Ok(Err(err)),
                    }
                }

                let origin_info = OriginInfo::from(&params);
                let exec = self.factory.create(params, self.schedule, self.depth);

                let out = {
                    let mut ext = Self::as_externalities(
                        state,
                        self.info,
                        self.machine,
                        self.schedule,
                        self.depth,
                        self.stack_depth,
                        self.static_flag,
                        &origin_info,
                        &mut unconfirmed_substate,
                        OutputPolicy::Return,
                        tracer,
                        vm_tracer,
                    );
                    exec.exec(&mut ext).map(|val| val.finalize(ext))
                };

                let res = match out {
                    Ok(val) => val,
                    Err(TrapError::Call(subparams, resume)) => {
                        self.kind = CallCreateExecutiveKind::ResumeCall(
                            origin_info,
                            resume,
                            unconfirmed_substate,
                        );
                        return Err(TrapError::Call(subparams, self));
                    }
                    Err(TrapError::Create(subparams, address, resume)) => {
                        self.kind = CallCreateExecutiveKind::ResumeCreate(
                            origin_info,
                            resume,
                            unconfirmed_substate,
                        );
                        return Err(TrapError::Create(subparams, address, self));
                    }
                };

                Self::enact_result(&res, state, substate, unconfirmed_substate);
                Ok(res)
            }
            CallCreateExecutiveKind::ExecCreate(params, mut unconfirmed_substate) => {
                assert!(self.is_create);

                {
                    let static_flag = self.static_flag;
                    let is_create = self.is_create;
                    let schedule = self.schedule;

                    let mut pre_inner = || {
                        Self::check_eip684(&params, state)?;
                        Self::check_static_flag(&params, static_flag, is_create)?;
                        state.checkpoint();
                        Self::transfer_exec_balance_and_init_contract(
                            &params, schedule, state, substate,
                        )?;
                        Ok(())
                    };

                    match pre_inner() {
                        Ok(()) => (),
                        Err(err) => return Ok(Err(err)),
                    }
                }

                let origin_info = OriginInfo::from(&params);
                let exec = self.factory.create(params, self.schedule, self.depth);

                let out = {
                    let mut ext = Self::as_externalities(
                        state,
                        self.info,
                        self.machine,
                        self.schedule,
                        self.depth,
                        self.stack_depth,
                        self.static_flag,
                        &origin_info,
                        &mut unconfirmed_substate,
                        OutputPolicy::InitContract,
                        tracer,
                        vm_tracer,
                    );
                    exec.exec(&mut ext).map(|val| val.finalize(ext))
                };

                let res = match out {
                    Ok(val) => val,
                    Err(TrapError::Call(subparams, resume)) => {
                        self.kind = CallCreateExecutiveKind::ResumeCall(
                            origin_info,
                            resume,
                            unconfirmed_substate,
                        );
                        return Err(TrapError::Call(subparams, self));
                    }
                    Err(TrapError::Create(subparams, address, resume)) => {
                        self.kind = CallCreateExecutiveKind::ResumeCreate(
                            origin_info,
                            resume,
                            unconfirmed_substate,
                        );
                        return Err(TrapError::Create(subparams, address, self));
                    }
                };

                Self::enact_result(&res, state, substate, unconfirmed_substate);
                Ok(res)
            }
            CallCreateExecutiveKind::ResumeCall(..) | CallCreateExecutiveKind::ResumeCreate(..) => {
                panic!("This executive has already been executed once.")
            }
        }
    }

    /// Resume execution from a call trap previsouly trapped by `exec`.
    ///
    /// Current-level tracing is expected to be handled by caller.
    pub fn resume_call<B: 'a + StateBackend, T: Tracer, V: VMTracer>(
        mut self,
        result: vm::MessageCallResult,
        state: &mut State<B>,
        substate: &mut Substate,
        tracer: &mut T,
        vm_tracer: &mut V,
    ) -> ExecutiveTrapResult<'a, FinalizationResult> {
        match self.kind {
            CallCreateExecutiveKind::ResumeCall(origin_info, resume, mut unconfirmed_substate) => {
                let out = {
                    let exec = resume.resume_call(result);

                    let mut ext = Self::as_externalities(
                        state,
                        self.info,
                        self.machine,
                        self.schedule,
                        self.depth,
                        self.stack_depth,
                        self.static_flag,
                        &origin_info,
                        &mut unconfirmed_substate,
                        if self.is_create {
                            OutputPolicy::InitContract
                        } else {
                            OutputPolicy::Return
                        },
                        tracer,
                        vm_tracer,
                    );
                    exec.exec(&mut ext).map(|val| val.finalize(ext))
                };

                let res = match out {
                    Ok(val) => val,
                    Err(TrapError::Call(subparams, resume)) => {
                        self.kind = CallCreateExecutiveKind::ResumeCall(
                            origin_info,
                            resume,
                            unconfirmed_substate,
                        );
                        return Err(TrapError::Call(subparams, self));
                    }
                    Err(TrapError::Create(subparams, address, resume)) => {
                        self.kind = CallCreateExecutiveKind::ResumeCreate(
                            origin_info,
                            resume,
                            unconfirmed_substate,
                        );
                        return Err(TrapError::Create(subparams, address, self));
                    }
                };

                Self::enact_result(&res, state, substate, unconfirmed_substate);
                Ok(res)
            }
            CallCreateExecutiveKind::ResumeCreate(..) => {
                panic!("Resumable as create, but called resume_call")
            }
            CallCreateExecutiveKind::Transfer(..)
            | CallCreateExecutiveKind::CallBuiltin(..)
            | CallCreateExecutiveKind::ExecCall(..)
            | CallCreateExecutiveKind::ExecCreate(..) => panic!("Not resumable"),
        }
    }

    /// Resume execution from a create trap previsouly trapped by `exec`.
    ///
    /// Current-level tracing is expected to be handled by caller.
    pub fn resume_create<B: 'a + StateBackend, T: Tracer, V: VMTracer>(
        mut self,
        result: vm::ContractCreateResult,
        state: &mut State<B>,
        substate: &mut Substate,
        tracer: &mut T,
        vm_tracer: &mut V,
    ) -> ExecutiveTrapResult<'a, FinalizationResult> {
        match self.kind {
            CallCreateExecutiveKind::ResumeCreate(
                origin_info,
                resume,
                mut unconfirmed_substate,
            ) => {
                let out = {
                    let exec = resume.resume_create(result);

                    let mut ext = Self::as_externalities(
                        state,
                        self.info,
                        self.machine,
                        self.schedule,
                        self.depth,
                        self.stack_depth,
                        self.static_flag,
                        &origin_info,
                        &mut unconfirmed_substate,
                        if self.is_create {
                            OutputPolicy::InitContract
                        } else {
                            OutputPolicy::Return
                        },
                        tracer,
                        vm_tracer,
                    );
                    exec.exec(&mut ext).map(|val| val.finalize(ext))
                };

                let res = match out {
                    Ok(val) => val,
                    Err(TrapError::Call(subparams, resume)) => {
                        self.kind = CallCreateExecutiveKind::ResumeCall(
                            origin_info,
                            resume,
                            unconfirmed_substate,
                        );
                        return Err(TrapError::Call(subparams, self));
                    }
                    Err(TrapError::Create(subparams, address, resume)) => {
                        self.kind = CallCreateExecutiveKind::ResumeCreate(
                            origin_info,
                            resume,
                            unconfirmed_substate,
                        );
                        return Err(TrapError::Create(subparams, address, self));
                    }
                };

                Self::enact_result(&res, state, substate, unconfirmed_substate);
                Ok(res)
            }
            CallCreateExecutiveKind::ResumeCall(..) => {
                panic!("Resumable as call, but called resume_create")
            }
            CallCreateExecutiveKind::Transfer(..)
            | CallCreateExecutiveKind::CallBuiltin(..)
            | CallCreateExecutiveKind::ExecCall(..)
            | CallCreateExecutiveKind::ExecCreate(..) => panic!("Not resumable"),
        }
    }

    /// Execute and consume the current executive. This function handles resume traps and sub-level tracing. The caller is expected to handle current-level tracing.
    pub fn consume<B: 'a + StateBackend, T: Tracer, V: VMTracer>(
        self,
        state: &mut State<B>,
        top_substate: &mut Substate,
        tracer: &mut T,
        vm_tracer: &mut V,
    ) -> vm::Result<FinalizationResult> {
        let mut last_res = Some((
            false,
            self.gas,
            self.exec(state, top_substate, tracer, vm_tracer),
        ));

        let mut callstack: Vec<(Option<Address>, CallCreateExecutive<'a>)> = Vec::new();
        loop {
            match last_res {
				None => {
					match callstack.pop() {
						Some((_, exec)) => {
							let second_last = callstack.last_mut();
							let parent_substate = match second_last {
								Some((_, ref mut second_last)) => second_last.unconfirmed_substate().expect("Current stack value is created from second last item; second last item must be call or create; qed"),
								None => top_substate,
							};

							last_res = Some((exec.is_create, exec.gas, exec.exec(state, parent_substate, tracer, vm_tracer)));
						},
						None => panic!("When callstack only had one item and it was executed, this function would return; callstack never reaches zero item; qed"),
					}
				},
				Some((is_create, gas, Ok(val))) => {
					let current = callstack.pop();

					match current {
						Some((address, mut exec)) => {
							if is_create {
								let address = address.expect("If the last executed status was from a create executive, then the destination address was pushed to the callstack; address is_some if it is_create; qed");

								match val {
									Ok(ref val) if val.apply_state => {
										tracer.done_trace_create(
											gas - val.gas_left,
											&val.return_data,
											address
										);
									},
									Ok(_) => {
										tracer.done_trace_failed(&vm::Error::Reverted);
									},
									Err(ref err) => {
										tracer.done_trace_failed(err);
									},
								}

								vm_tracer.done_subtrace();

								let second_last = callstack.last_mut();
								let parent_substate = match second_last {
									Some((_, ref mut second_last)) => second_last.unconfirmed_substate().expect("Current stack value is created from second last item; second last item must be call or create; qed"),
									None => top_substate,
								};

								let contract_create_result = into_contract_create_result(val, &address, exec.unconfirmed_substate().expect("Executive is resumed from a create; it has an unconfirmed substate; qed"));
								last_res = Some((exec.is_create, exec.gas, exec.resume_create(
									contract_create_result,
									state,
									parent_substate,
									tracer,
									vm_tracer
								)));
							} else {
								match val {
									Ok(ref val) if val.apply_state => {
										tracer.done_trace_call(
											gas - val.gas_left,
											&val.return_data,
										);
									},
									Ok(_) => {
										tracer.done_trace_failed(&vm::Error::Reverted);
									},
									Err(ref err) => {
										tracer.done_trace_failed(err);
									},
								}

								vm_tracer.done_subtrace();

								let second_last = callstack.last_mut();
								let parent_substate = match second_last {
									Some((_, ref mut second_last)) => second_last.unconfirmed_substate().expect("Current stack value is created from second last item; second last item must be call or create; qed"),
									None => top_substate,
								};

								last_res = Some((exec.is_create, exec.gas, exec.resume_call(
									into_message_call_result(val),
									state,
									parent_substate,
									tracer,
									vm_tracer
								)));
							}
						},
						None => return val,
					}
				},
				Some((_, _, Err(TrapError::Call(subparams, resume)))) => {
					tracer.prepare_trace_call(&subparams, resume.depth + 1, resume.machine.builtin(&subparams.address, resume.info.number).is_some());
					vm_tracer.prepare_subtrace(subparams.code.as_ref().map_or_else(|| &[] as &[u8], |d| &*d as &[u8]));

					let sub_exec = CallCreateExecutive::new_call_raw(
						subparams,
						resume.info,
						resume.machine,
						resume.schedule,
						resume.factory,
						resume.depth + 1,
						resume.stack_depth,
						resume.static_flag,
					);

					callstack.push((None, resume));
					callstack.push((None, sub_exec));
					last_res = None;
				},
				Some((_, _, Err(TrapError::Create(subparams, address, resume)))) => {
					tracer.prepare_trace_create(&subparams);
					vm_tracer.prepare_subtrace(subparams.code.as_ref().map_or_else(|| &[] as &[u8], |d| &*d as &[u8]));

					let sub_exec = CallCreateExecutive::new_create_raw(
						subparams,
						resume.info,
						resume.machine,
						resume.schedule,
						resume.factory,
						resume.depth + 1,
						resume.stack_depth,
						resume.static_flag
					);

					callstack.push((Some(address), resume));
					callstack.push((None, sub_exec));
					last_res = None;
				},
			}
        }
    }
}

/// Transaction executor.
pub struct Executive<'a, B: 'a> {
    state: &'a mut State<B>,
    info: &'a EnvInfo,
    machine: &'a Machine,
    schedule: &'a Schedule,
    depth: usize,
    static_flag: bool,
}

impl<'a, B: 'a + StateBackend> Executive<'a, B> {
    /// Basic constructor.
    pub fn new(
        state: &'a mut State<B>,
        info: &'a EnvInfo,
        machine: &'a Machine,
        schedule: &'a Schedule,
    ) -> Self {
        Executive {
            state: state,
            info: info,
            machine: machine,
            schedule: schedule,
            depth: 0,
            static_flag: false,
        }
    }

    /// Populates executive from parent properties. Increments executive depth.
    pub fn from_parent(
        state: &'a mut State<B>,
        info: &'a EnvInfo,
        machine: &'a Machine,
        schedule: &'a Schedule,
        parent_depth: usize,
        static_flag: bool,
    ) -> Self {
        Executive {
            state: state,
            info: info,
            machine: machine,
            schedule: schedule,
            depth: parent_depth + 1,
            static_flag: static_flag,
        }
    }

    /// This function should be used to execute transaction.
    pub fn transact<T, V>(
        &'a mut self,
        t: &SignedTransaction,
        options: TransactOptions<T, V>,
    ) -> Result<Executed<T::Output, V::Output>, ExecutionError>
    where
        T: Tracer,
        V: VMTracer,
    {
        self.transact_with_tracer(
            t,
            options.check_nonce,
            options.output_from_init_contract,
            options.tracer,
            options.vm_tracer,
        )
    }

    /// Execute a transaction in a "virtual" context.
    /// This will ensure the caller has enough balance to execute the desired transaction.
    /// Used for extra-block executions for things like consensus contracts and RPCs
    pub fn transact_virtual<T, V>(
        &'a mut self,
        t: &SignedTransaction,
        options: TransactOptions<T, V>,
    ) -> Result<Executed<T::Output, V::Output>, ExecutionError>
    where
        T: Tracer,
        V: VMTracer,
    {
        let sender = t.sender();
        let balance = self.state.balance(&sender)?;
        let needed_balance = t.tx().value.saturating_add(
            t.tx()
                .gas
                .saturating_mul(t.typed_gas_price(Some(self.info.base_fee))),
        );
        if balance < needed_balance {
            // give the sender a sufficient balance
            self.state
                .add_balance(&sender, &(needed_balance - balance), CleanupMode::NoEmpty)?;
        }

        self.transact(t, options)
    }

    /// Execute transaction/call with tracing enabled
    fn transact_with_tracer<T, V>(
        &'a mut self,
        t: &SignedTransaction,
        check_nonce: bool,
        output_from_create: bool,
        mut tracer: T,
        mut vm_tracer: V,
    ) -> Result<Executed<T::Output, V::Output>, ExecutionError>
    where
        T: Tracer,
        V: VMTracer,
    {
        let schedule = self.schedule;

        // check if particualar transaction type is enabled at this block number in schedule
        match t.as_unsigned() {
            TypedTransaction::AccessList(_) => {
                if !schedule.eip2930 {
                    return Err(ExecutionError::TransactionMalformed(
                        "OptionalAccessList EIP-2930 or EIP-2929 not enabled".into(),
                    ));
                }
            }
            TypedTransaction::EIP1559Transaction(_) => {
                if !schedule.eip1559 {
                    return Err(ExecutionError::TransactionMalformed(
                        "1559 type of transactions not enabled".into(),
                    ));
                }
            }
            TypedTransaction::Legacy(_) => (), //legacy transactions are allways valid
        };

        let sender = t.sender();
        let nonce = self.state.nonce(&sender)?;

        let mut base_gas_required = U256::from(t.tx().gas_required(&schedule));

        let mut access_list = AccessList::new(schedule.eip2929);

        if schedule.eip2929 {
            access_list.insert_address(sender);
            for (address, builtin) in self.machine.builtins() {
                if builtin.is_active(self.info.number) {
                    access_list.insert_address(*address);
                }
            }

            if let Some(al) = t.access_list() {
                for item in al.iter() {
                    access_list.insert_address(item.0);
                    base_gas_required += vm::schedule::EIP2930_ACCESS_LIST_ADDRESS_COST.into();
                    for key in item.1.iter() {
                        access_list.insert_storage_key(item.0, *key);
                        base_gas_required +=
                            vm::schedule::EIP2930_ACCESS_LIST_STORAGE_KEY_COST.into();
                    }
                }
            }
        }

        if t.tx().gas < base_gas_required {
            return Err(ExecutionError::NotEnoughBaseGas {
                required: base_gas_required,
                got: t.tx().gas,
            });
        }

        if !t.is_unsigned()
            && check_nonce
            && schedule.kill_dust != CleanDustMode::Off
            && !self.state.exists(&sender)?
        {
            return Err(ExecutionError::SenderMustExist);
        }

        let init_gas = t.tx().gas - base_gas_required;

        // validate transaction nonce
        if check_nonce && t.tx().nonce != nonce {
            return Err(ExecutionError::InvalidNonce {
                expected: nonce,
                got: t.tx().nonce,
            });
        }

        // validate if transaction fits into given block
        if self.info.gas_used + t.tx().gas > self.info.gas_limit {
            return Err(ExecutionError::BlockGasLimitReached {
                gas_limit: self.info.gas_limit,
                gas_used: self.info.gas_used,
                gas: t.tx().gas,
            });
        }

        if schedule.eip1559 {
            // ensure that the user was willing to at least pay the base fee
            if t.tx().gas_price < self.info.base_fee {
                return Err(ExecutionError::GasPriceLowerThanBaseFee {
                    gas_price: t.tx().gas_price,
                    base_fee: self.info.base_fee,
                });
            }
        }

        // TODO: we might need bigints here, or at least check overflows.
        let balance = self.state.balance(&sender)?;
        let gas_cost = t
            .tx()
            .gas
            .full_mul(t.typed_gas_price(Some(self.info.base_fee)));
        let total_cost = U512::from(t.tx().value) + gas_cost;

        // avoid unaffordable transactions
        let balance512 = U512::from(balance);
        if balance512 < total_cost {
            return Err(ExecutionError::NotEnoughCash {
                required: total_cost,
                got: balance512,
            });
        }

        let mut substate = Substate::from_access_list(&access_list);

        // NOTE: there can be no invalid transactions from this point.
        if !schedule.keep_unsigned_nonce || !t.is_unsigned() {
            self.state.inc_nonce(&sender)?;
        }
        self.state.sub_balance(
            &sender,
            &U256::try_from(gas_cost).expect("Total cost (value + gas_cost) is lower than max allowed balance (U256); gas_cost has to fit U256; qed"),
            &mut substate.to_cleanup_mode(&schedule),
        )?;

        let (result, output) = match t.tx().action {
            Action::Create => {
                let (new_address, code_hash) = contract_address(
                    self.machine.create_address_scheme(self.info.number),
                    &sender,
                    &nonce,
                    &t.tx().data,
                );
                access_list.insert_address(new_address);
                let params = ActionParams {
                    code_address: new_address.clone(),
                    code_hash: code_hash,
                    address: new_address,
                    sender: sender.clone(),
                    origin: sender.clone(),
                    gas: init_gas,
                    gas_price: t.typed_gas_price(Some(self.info.base_fee)),
                    value: ActionValue::Transfer(t.tx().value),
                    code: Some(Arc::new(t.tx().data.clone())),
                    data: None,
                    call_type: CallType::None,
                    params_type: vm::ParamsType::Embedded,
                    access_list: access_list,
                };
                let res = self.create(params, &mut substate, &mut tracer, &mut vm_tracer);
                let out = match &res {
                    Ok(res) if output_from_create => res.return_data.to_vec(),
                    _ => Vec::new(),
                };
                (res, out)
            }
            Action::Call(ref address) => {
                access_list.insert_address(address.clone());
                let params = ActionParams {
                    code_address: address.clone(),
                    address: address.clone(),
                    sender: sender.clone(),
                    origin: sender.clone(),
                    gas: init_gas,
                    gas_price: t.typed_gas_price(Some(self.info.base_fee)),
                    value: ActionValue::Transfer(t.tx().value),
                    code: self.state.code(address)?,
                    code_hash: self.state.code_hash(address)?,
                    data: Some(t.tx().data.clone()),
                    call_type: CallType::Call,
                    params_type: vm::ParamsType::Separate,
                    access_list: access_list,
                };
                let res = self.call(params, &mut substate, &mut tracer, &mut vm_tracer);
                let out = match &res {
                    Ok(res) => res.return_data.to_vec(),
                    _ => Vec::new(),
                };
                (res, out)
            }
        };

        // finalize here!
        Ok(self.finalize(
            t,
            substate,
            result,
            output,
            tracer.drain(),
            vm_tracer.drain(),
        )?)
    }

    /// Calls contract function with given contract params and stack depth.
    /// NOTE. It does not finalize the transaction (doesn't do refunds, nor suicides).
    /// Modifies the substate and the output.
    /// Returns either gas_left or `vm::Error`.
    pub fn call_with_stack_depth<T, V>(
        &mut self,
        params: ActionParams,
        substate: &mut Substate,
        stack_depth: usize,
        tracer: &mut T,
        vm_tracer: &mut V,
    ) -> vm::Result<FinalizationResult>
    where
        T: Tracer,
        V: VMTracer,
    {
        tracer.prepare_trace_call(
            &params,
            self.depth,
            self.machine
                .builtin(&params.address, self.info.number)
                .is_some(),
        );
        vm_tracer.prepare_subtrace(
            params
                .code
                .as_ref()
                .map_or_else(|| &[] as &[u8], |d| &*d as &[u8]),
        );

        let gas = params.gas;

        let vm_factory = self.state.vm_factory();
        let result = CallCreateExecutive::new_call_raw(
            params,
            self.info,
            self.machine,
            self.schedule,
            &vm_factory,
            self.depth,
            stack_depth,
            self.static_flag,
        )
        .consume(self.state, substate, tracer, vm_tracer);

        match result {
            Ok(ref val) if val.apply_state => {
                tracer.done_trace_call(gas - val.gas_left, &val.return_data);
            }
            Ok(_) => {
                tracer.done_trace_failed(&vm::Error::Reverted);
            }
            Err(ref err) => {
                tracer.done_trace_failed(err);
            }
        }
        vm_tracer.done_subtrace();

        result
    }

    /// Calls contract function with given contract params.
    pub fn call<T, V>(
        &mut self,
        params: ActionParams,
        substate: &mut Substate,
        tracer: &mut T,
        vm_tracer: &mut V,
    ) -> vm::Result<FinalizationResult>
    where
        T: Tracer,
        V: VMTracer,
    {
        self.call_with_stack_depth(params, substate, 0, tracer, vm_tracer)
    }

    /// Creates contract with given contract params and stack depth.
    /// NOTE. It does not finalize the transaction (doesn't do refunds, nor suicides).
    /// Modifies the substate.
    pub fn create_with_stack_depth<T, V>(
        &mut self,
        params: ActionParams,
        substate: &mut Substate,
        stack_depth: usize,
        tracer: &mut T,
        vm_tracer: &mut V,
    ) -> vm::Result<FinalizationResult>
    where
        T: Tracer,
        V: VMTracer,
    {
        tracer.prepare_trace_create(&params);
        vm_tracer.prepare_subtrace(
            params
                .code
                .as_ref()
                .map_or_else(|| &[] as &[u8], |d| &*d as &[u8]),
        );

        let address = params.address;
        let gas = params.gas;

        let vm_factory = self.state.vm_factory();
        let result = CallCreateExecutive::new_create_raw(
            params,
            self.info,
            self.machine,
            self.schedule,
            &vm_factory,
            self.depth,
            stack_depth,
            self.static_flag,
        )
        .consume(self.state, substate, tracer, vm_tracer);

        match result {
            Ok(ref val) if val.apply_state => {
                tracer.done_trace_create(gas - val.gas_left, &val.return_data, address);
            }
            Ok(_) => {
                tracer.done_trace_failed(&vm::Error::Reverted);
            }
            Err(ref err) => {
                tracer.done_trace_failed(err);
            }
        }
        vm_tracer.done_subtrace();

        result
    }

    /// Creates contract with given contract params.
    pub fn create<T, V>(
        &mut self,
        params: ActionParams,
        substate: &mut Substate,
        tracer: &mut T,
        vm_tracer: &mut V,
    ) -> vm::Result<FinalizationResult>
    where
        T: Tracer,
        V: VMTracer,
    {
        self.create_with_stack_depth(params, substate, 0, tracer, vm_tracer)
    }

    /// Finalizes the transaction (does refunds and suicides).
    fn finalize<T, V>(
        &mut self,
        t: &SignedTransaction,
        mut substate: Substate,
        result: vm::Result<FinalizationResult>,
        output: Bytes,
        trace: Vec<T>,
        vm_trace: Option<V>,
    ) -> Result<Executed<T, V>, ExecutionError> {
        let schedule = self.schedule;

        // refunds from SSTORE nonzero -> zero
        assert!(
            substate.sstore_clears_refund >= 0,
            "On transaction level, sstore clears refund cannot go below zero."
        );
        let sstore_refunds = U256::from(substate.sstore_clears_refund as u64);
        // refunds from contract suicides
        let suicide_refunds =
            U256::from(schedule.suicide_refund_gas) * U256::from(substate.suicides.len());
        let refunds_bound = sstore_refunds + suicide_refunds;

        // real ammount to refund
        let gas_left_prerefund = match result {
            Ok(FinalizationResult { gas_left, .. }) => gas_left,
            _ => 0.into(),
        };
        let refunded = cmp::min(refunds_bound, (t.tx().gas - gas_left_prerefund) >> 1);
        let gas_left = gas_left_prerefund + refunded;

        let gas_used = t.tx().gas.saturating_sub(gas_left);
        let (refund_value, overflow_1) =
            gas_left.overflowing_mul(t.typed_gas_price(Some(self.info.base_fee)));
        let (fees_value, overflow_2) =
            gas_used.overflowing_mul(t.typed_gas_price(Some(self.info.base_fee)));
        if overflow_1 || overflow_2 {
            return Err(ExecutionError::TransactionMalformed(
                "U256 Overflow".to_string(),
            ));
        }

        // Up until now, fees_value is calculated for each type of transaction based on their gas prices
        // Now, if eip1559 is activated, burn the base fee
        // miner only receives the inclusion fee; note that the base fee is not given to anyone (it is burned)
        let fees_value = fees_value.saturating_sub(if schedule.eip1559 {
            let (base_fee, overflow_3) = gas_used.overflowing_mul(self.info.base_fee);
            if overflow_3 {
                return Err(ExecutionError::TransactionMalformed(
                    "U256 Overflow".to_string(),
                ));
            }
            base_fee
        } else {
            U256::from(0)
        });

        trace!("exec::finalize: t.gas={}, sstore_refunds={}, suicide_refunds={}, refunds_bound={}, gas_left_prerefund={}, refunded={}, gas_left={}, gas_used={}, refund_value={}, fees_value={}\n",
			t.tx().gas, sstore_refunds, suicide_refunds, refunds_bound, gas_left_prerefund, refunded, gas_left, gas_used, refund_value, fees_value);

        let sender = t.sender();
        trace!(
            "exec::finalize: Refunding refund_value={}, sender={}\n",
            refund_value,
            sender
        );
        // Below: NoEmpty is safe since the sender must already be non-null to have sent this transaction
        self.state
            .add_balance(&sender, &refund_value, CleanupMode::NoEmpty)?;
        trace!(
            "exec::finalize: Compensating author: fees_value={}, author={}\n",
            fees_value,
            &self.info.author
        );
        self.state.add_balance(
            &self.info.author,
            &fees_value,
            substate.to_cleanup_mode(&schedule),
        )?;

        // perform suicides
        for address in &substate.suicides {
            self.state.kill_account(address);
        }

        // perform garbage-collection
        let min_balance = if schedule.kill_dust != CleanDustMode::Off {
            Some(
                U256::from(schedule.tx_gas)
                    .overflowing_mul(t.typed_gas_price(Some(self.info.base_fee)))
                    .0,
            )
        } else {
            None
        };
        self.state.kill_garbage(
            &substate.touched,
            schedule.kill_empty,
            &min_balance,
            schedule.kill_dust == CleanDustMode::WithCodeAndStorage,
        )?;

        match result {
            Err(vm::Error::Internal(msg)) => Err(ExecutionError::Internal(msg)),
            Err(exception) => Ok(Executed {
                exception: Some(exception),
                gas: t.tx().gas,
                gas_used: t.tx().gas,
                refunded: U256::zero(),
                cumulative_gas_used: self.info.gas_used + t.tx().gas,
                logs: vec![],
                contracts_created: vec![],
                output: output,
                trace: trace,
                vm_trace: vm_trace,
                state_diff: None,
            }),
            Ok(r) => Ok(Executed {
                exception: if r.apply_state {
                    None
                } else {
                    Some(vm::Error::Reverted)
                },
                gas: t.tx().gas,
                gas_used: gas_used,
                refunded: refunded,
                cumulative_gas_used: self.info.gas_used + gas_used,
                logs: substate.logs,
                contracts_created: substate.contracts_created,
                output: output,
                trace: trace,
                vm_trace: vm_trace,
                state_diff: None,
            }),
        }
    }
}

#[cfg(test)]
#[allow(dead_code)]
mod tests {
    use super::*;
    use crypto::publickey::{Generator, Random};
    use error::ExecutionError;
<<<<<<< HEAD
    use ethereum_types::{Address, H160, H256, U256, U512};
    use ethkey::{Generator, Random};
=======
    use ethereum_types::{Address, BigEndianHash, H160, H256, U256, U512};
>>>>>>> 2df74c26
    use evm::{Factory, VMType};
    use machine::EthereumMachine;
    use rustc_hex::FromHex;
    use state::{CleanupMode, Substate};
    use std::{str::FromStr, sync::Arc};
    use test_helpers::{get_temp_state, get_temp_state_with_factory};
    use trace::{
        trace, ExecutiveTracer, ExecutiveVMTracer, FlatTrace, MemoryDiff, NoopTracer, NoopVMTracer,
        StorageDiff, Tracer, VMExecutedOperation, VMOperation, VMTrace, VMTracer,
    };
    use types::transaction::{
        AccessListTx, Action, EIP1559TransactionTx, Transaction, TypedTransaction,
    };
    use vm::{ActionParams, ActionValue, CallType, CreateContractAddress, EnvInfo};

    fn make_frontier_machine(max_depth: usize) -> EthereumMachine {
        let mut machine = ::ethereum::new_frontier_test_machine();
        machine.set_schedule_creation_rules(Box::new(move |s, _| s.max_depth = max_depth));
        machine
    }

    fn make_byzantium_machine(max_depth: usize) -> EthereumMachine {
        let mut machine = ::ethereum::new_byzantium_test_machine();
        machine.set_schedule_creation_rules(Box::new(move |s, _| s.max_depth = max_depth));
        machine
    }

    fn make_london_machine(max_depth: usize) -> EthereumMachine {
        let mut machine = ::ethereum::new_london_test_machine();
        machine.set_schedule_creation_rules(Box::new(move |s, _| s.max_depth = max_depth));
        machine
    }

    #[test]
    fn test_contract_address() {
        let address = Address::from_str("0f572e5295c57f15886f9b263e2f6d2d6c7b5ec6").unwrap();
        let expected_address =
            Address::from_str("3f09c73a5ed19289fb9bdc72f1742566df146f56").unwrap();
        assert_eq!(
            expected_address,
            contract_address(
                CreateContractAddress::FromSenderAndNonce,
                &address,
                &U256::from(88),
                &[]
            )
            .0
        );
    }

    // TODO: replace params with transactions!
    evm_test! {test_sender_balance: test_sender_balance_int}
    fn test_sender_balance(factory: Factory) {
        let sender = Address::from_str("0f572e5295c57f15886f9b263e2f6d2d6c7b5ec6").unwrap();
        let address = contract_address(
            CreateContractAddress::FromSenderAndNonce,
            &sender,
            &U256::zero(),
            &[],
        )
        .0;
        let mut params = ActionParams::default();
        params.address = address.clone();
        params.sender = sender.clone();
        params.gas = U256::from(100_000);
        params.code = Some(Arc::new("3331600055".from_hex().unwrap()));
        params.value = ActionValue::Transfer(U256::from(0x7));
        let mut state = get_temp_state_with_factory(factory);
        state
            .add_balance(&sender, &U256::from(0x100u64), CleanupMode::NoEmpty)
            .unwrap();
        let info = EnvInfo::default();
        let machine = make_frontier_machine(0);
        let schedule = machine.schedule(info.number);
        let mut substate = Substate::new();

        let FinalizationResult { gas_left, .. } = {
            let mut ex = Executive::new(&mut state, &info, &machine, &schedule);
            ex.create(params, &mut substate, &mut NoopTracer, &mut NoopVMTracer)
                .unwrap()
        };

        assert_eq!(gas_left, U256::from(79_975));
        assert_eq!(
            state.storage_at(&address, &H256::default()).unwrap(),
            BigEndianHash::from_uint(&U256::from(0xf9u64))
        );
        assert_eq!(state.balance(&sender).unwrap(), U256::from(0xf9));
        assert_eq!(state.balance(&address).unwrap(), U256::from(0x7));
        assert_eq!(substate.contracts_created.len(), 0);

        // TODO: just test state root.
    }

    evm_test! {test_create_contract_out_of_depth: test_create_contract_out_of_depth_int}
    fn test_create_contract_out_of_depth(factory: Factory) {
        // code:
        //
        // 7c 601080600c6000396000f3006000355415600957005b60203560003555 - push 29 bytes?
        // 60 00 - push 0
        // 52
        // 60 1d - push 29
        // 60 03 - push 3
        // 60 17 - push 17
        // f0 - create
        // 60 00 - push 0
        // 55 sstore
        //
        // other code:
        //
        // 60 10 - push 16
        // 80 - duplicate first stack item
        // 60 0c - push 12
        // 60 00 - push 0
        // 39 - copy current code to memory
        // 60 00 - push 0
        // f3 - return

        let code = "7c601080600c6000396000f3006000355415600957005b60203560003555600052601d60036017f0600055".from_hex().unwrap();

        let sender = Address::from_str("cd1722f3947def4cf144679da39c4c32bdc35681").unwrap();
        let address = contract_address(
            CreateContractAddress::FromSenderAndNonce,
            &sender,
            &U256::zero(),
            &[],
        )
        .0;
        // TODO: add tests for 'callcreate'
        //let next_address = contract_address(&address, &U256::zero());
        let mut params = ActionParams::default();
        params.address = address.clone();
        params.sender = sender.clone();
        params.origin = sender.clone();
        params.gas = U256::from(100_000);
        params.code = Some(Arc::new(code));
        params.value = ActionValue::Transfer(U256::from(100));
        let mut state = get_temp_state_with_factory(factory);
        state
            .add_balance(&sender, &U256::from(100), CleanupMode::NoEmpty)
            .unwrap();
        let info = EnvInfo::default();
        let machine = make_frontier_machine(0);
        let schedule = machine.schedule(info.number);
        let mut substate = Substate::new();

        let FinalizationResult { gas_left, .. } = {
            let mut ex = Executive::new(&mut state, &info, &machine, &schedule);
            ex.create(params, &mut substate, &mut NoopTracer, &mut NoopVMTracer)
                .unwrap()
        };

        assert_eq!(gas_left, U256::from(62_976));
        // ended with max depth
        assert_eq!(substate.contracts_created.len(), 0);
    }

    #[test]
    fn test_call_to_precompiled_tracing() {
        // code:
        //
        // 60 00 - push 00 out size
        // 60 00 - push 00 out offset
        // 60 00 - push 00 in size
        // 60 00 - push 00 in offset
        // 60 01 - push 01 value
        // 60 03 - push 03 to
        // 61 ffff - push fff gas
        // f1 - CALL

        let code = "60006000600060006001600361fffff1".from_hex().unwrap();
        let sender = Address::from_str("4444444444444444444444444444444444444444").unwrap();
        let address = Address::from_str("5555555555555555555555555555555555555555").unwrap();

        let mut params = ActionParams::default();
        params.address = address.clone();
        params.code_address = address.clone();
        params.sender = sender.clone();
        params.origin = sender.clone();
        params.gas = U256::from(100_000);
        params.code = Some(Arc::new(code));
        params.value = ActionValue::Transfer(U256::from(100));
        params.call_type = CallType::Call;
        let mut state = get_temp_state();
        state
            .add_balance(&sender, &U256::from(100), CleanupMode::NoEmpty)
            .unwrap();
        let info = EnvInfo::default();
        let machine = make_byzantium_machine(5);
        let schedule = machine.schedule(info.number);
        let mut substate = Substate::new();
        let mut tracer = ExecutiveTracer::default();
        let mut vm_tracer = ExecutiveVMTracer::toplevel();

        let mut ex = Executive::new(&mut state, &info, &machine, &schedule);
        ex.call(params, &mut substate, &mut tracer, &mut vm_tracer)
            .unwrap();

        assert_eq!(
            tracer.drain(),
            vec![
                FlatTrace {
                    action: trace::Action::Call(trace::Call {
                        from: H160::from_str("4444444444444444444444444444444444444444").unwrap(),
                        to: H160::from_str("5555555555555555555555555555555555555555").unwrap(),
                        value: 100.into(),
                        gas: 100_000.into(),
                        input: vec![],
                        call_type: CallType::Call
                    }),
                    result: trace::Res::Call(trace::CallResult {
                        gas_used: 33021.into(),
                        output: vec![]
                    }),
                    subtraces: 1,
                    trace_address: Default::default()
                },
                FlatTrace {
                    action: trace::Action::Call(trace::Call {
                        from: H160::from_str("5555555555555555555555555555555555555555").unwrap(),
                        to: H160::from_str("0000000000000000000000000000000000000003").unwrap(),
                        value: 1.into(),
                        gas: 66560.into(),
                        input: vec![],
                        call_type: CallType::Call
                    }),
                    result: trace::Res::Call(trace::CallResult {
                        gas_used: 600.into(),
                        output: vec![
                            0, 0, 0, 0, 0, 0, 0, 0, 0, 0, 0, 0, 156, 17, 133, 165, 197, 233, 252,
                            84, 97, 40, 8, 151, 126, 232, 245, 72, 178, 37, 141, 49
                        ]
                    }),
                    subtraces: 0,
                    trace_address: vec![0].into_iter().collect(),
                }
            ]
        );
    }

    #[test]
    // Tracing is not suported in JIT
    fn test_call_to_create() {
        // code:
        //
        // 7c 601080600c6000396000f3006000355415600957005b60203560003555 - push 29 bytes?
        // 60 00 - push 0
        // 52
        // 60 1d - push 29
        // 60 03 - push 3
        // 60 17 - push 23
        // f0 - create
        // 60 00 - push 0
        // 55 sstore
        //
        // other code:
        //
        // 60 10 - push 16
        // 80 - duplicate first stack item
        // 60 0c - push 12
        // 60 00 - push 0
        // 39 - copy current code to memory
        // 60 00 - push 0
        // f3 - return

        let code = "7c601080600c6000396000f3006000355415600957005b60203560003555600052601d60036017f0600055".from_hex().unwrap();

        let sender = Address::from_str("cd1722f3947def4cf144679da39c4c32bdc35681").unwrap();
        let address = contract_address(
            CreateContractAddress::FromSenderAndNonce,
            &sender,
            &U256::zero(),
            &[],
        )
        .0;
        // TODO: add tests for 'callcreate'
        //let next_address = contract_address(&address, &U256::zero());
        let mut params = ActionParams::default();
        params.address = address.clone();
        params.code_address = address.clone();
        params.sender = sender.clone();
        params.origin = sender.clone();
        params.gas = U256::from(100_000);
        params.code = Some(Arc::new(code));
        params.value = ActionValue::Transfer(U256::from(100));
        params.call_type = CallType::Call;
        let mut state = get_temp_state();
        state
            .add_balance(&sender, &U256::from(100), CleanupMode::NoEmpty)
            .unwrap();
        let info = EnvInfo::default();
        let machine = make_frontier_machine(5);
        let schedule = machine.schedule(info.number);
        let mut substate = Substate::new();
        let mut tracer = ExecutiveTracer::default();
        let mut vm_tracer = ExecutiveVMTracer::toplevel();

        let FinalizationResult { gas_left, .. } = {
            let mut ex = Executive::new(&mut state, &info, &machine, &schedule);
            ex.call(params, &mut substate, &mut tracer, &mut vm_tracer)
                .unwrap()
        };

        assert_eq!(gas_left, U256::from(44_752));

        let expected_trace = vec![
            FlatTrace {
                trace_address: Default::default(),
                subtraces: 1,
                action: trace::Action::Call(trace::Call {
                    from: H160::from_str("cd1722f3947def4cf144679da39c4c32bdc35681").unwrap(),
                    to: H160::from_str("b010143a42d5980c7e5ef0e4a4416dc098a4fed3").unwrap(),
                    value: 100.into(),
                    gas: 100000.into(),
                    input: vec![],
                    call_type: CallType::Call,
                }),
                result: trace::Res::Call(trace::CallResult {
                    gas_used: U256::from(55_248),
                    output: vec![],
                }),
            },
            FlatTrace {
                trace_address: vec![0].into_iter().collect(),
                subtraces: 0,
                action: trace::Action::Create(trace::Create {
                    from: H160::from_str("b010143a42d5980c7e5ef0e4a4416dc098a4fed3").unwrap(),
                    value: 23.into(),
                    gas: 67979.into(),
                    init: vec![
                        96, 16, 128, 96, 12, 96, 0, 57, 96, 0, 243, 0, 96, 0, 53, 84, 21, 96, 9,
                        87, 0, 91, 96, 32, 53, 96, 0, 53, 85,
                    ],
                }),
                result: trace::Res::Create(trace::CreateResult {
                    gas_used: U256::from(3224),
                    address: Address::from_str("c6d80f262ae5e0f164e5fde365044d7ada2bfa34").unwrap(),
                    code: vec![96, 0, 53, 84, 21, 96, 9, 87, 0, 91, 96, 32, 53, 96, 0, 53],
                }),
            },
        ];

        assert_eq!(tracer.drain(), expected_trace);

        let expected_vm_trace = VMTrace {
			parent_step: 0,
			code: vec![124, 96, 16, 128, 96, 12, 96, 0, 57, 96, 0, 243, 0, 96, 0, 53, 84, 21, 96, 9, 87, 0, 91, 96, 32, 53, 96, 0, 53, 85, 96, 0, 82, 96, 29, 96, 3, 96, 23, 240, 96, 0, 85],
			operations: vec![
				VMOperation { pc: 0, instruction: 124, gas_cost: 3.into(), executed: Some(VMExecutedOperation { gas_used: 99997.into(), stack_push: vec_into![U256::from_dec_str("2589892687202724018173567190521546555304938078595079151649957320078677").unwrap()], mem_diff: None, store_diff: None }) },
				VMOperation { pc: 30, instruction: 96, gas_cost: 3.into(), executed: Some(VMExecutedOperation { gas_used: 99994.into(), stack_push: vec_into![0], mem_diff: None, store_diff: None }) },
				VMOperation { pc: 32, instruction: 82, gas_cost: 6.into(), executed: Some(VMExecutedOperation { gas_used: 99988.into(), stack_push: vec_into![], mem_diff: Some(MemoryDiff { offset: 0, data: vec![0, 0, 0, 96, 16, 128, 96, 12, 96, 0, 57, 96, 0, 243, 0, 96, 0, 53, 84, 21, 96, 9, 87, 0, 91, 96, 32, 53, 96, 0, 53, 85] }), store_diff: None }) },
				VMOperation { pc: 33, instruction: 96, gas_cost: 3.into(), executed: Some(VMExecutedOperation { gas_used: 99985.into(), stack_push: vec_into![29], mem_diff: None, store_diff: None }) },
				VMOperation { pc: 35, instruction: 96, gas_cost: 3.into(), executed: Some(VMExecutedOperation { gas_used: 99982.into(), stack_push: vec_into![3], mem_diff: None, store_diff: None }) },
				VMOperation { pc: 37, instruction: 96, gas_cost: 3.into(), executed: Some(VMExecutedOperation { gas_used: 99979.into(), stack_push: vec_into![23], mem_diff: None, store_diff: None }) },
				VMOperation { pc: 39, instruction: 240, gas_cost: 99979.into(), executed: Some(VMExecutedOperation { gas_used: 64755.into(), stack_push: vec_into![U256::from_dec_str("1135198453258042933984631383966629874710669425204").unwrap()], mem_diff: None, store_diff: None }) },
				VMOperation { pc: 40, instruction: 96, gas_cost: 3.into(), executed: Some(VMExecutedOperation { gas_used: 64752.into(), stack_push: vec_into![0], mem_diff: None, store_diff: None }) },
				VMOperation { pc: 42, instruction: 85, gas_cost: 20000.into(), executed: Some(VMExecutedOperation { gas_used: 44752.into(), stack_push: vec_into![], mem_diff: None, store_diff: Some(StorageDiff { location: 0.into(), value: U256::from_dec_str("1135198453258042933984631383966629874710669425204").unwrap() }) }) }
			],
			subs: vec![
				VMTrace {
					parent_step: 6,
					code: vec![96, 16, 128, 96, 12, 96, 0, 57, 96, 0, 243, 0, 96, 0, 53, 84, 21, 96, 9, 87, 0, 91, 96, 32, 53, 96, 0, 53, 85],
					operations: vec![
						VMOperation { pc: 0, instruction: 96, gas_cost: 3.into(), executed: Some(VMExecutedOperation { gas_used: 67976.into(), stack_push: vec_into![16], mem_diff: None, store_diff: None }) },
						VMOperation { pc: 2, instruction: 128, gas_cost: 3.into(), executed: Some(VMExecutedOperation { gas_used: 67973.into(), stack_push: vec_into![16, 16], mem_diff: None, store_diff: None }) },
						VMOperation { pc: 3, instruction: 96, gas_cost: 3.into(), executed: Some(VMExecutedOperation { gas_used: 67970.into(), stack_push: vec_into![12], mem_diff: None, store_diff: None }) },
						VMOperation { pc: 5, instruction: 96, gas_cost: 3.into(), executed: Some(VMExecutedOperation { gas_used: 67967.into(), stack_push: vec_into![0], mem_diff: None, store_diff: None }) },
						VMOperation { pc: 7, instruction: 57, gas_cost: 9.into(), executed: Some(VMExecutedOperation { gas_used: 67958.into(), stack_push: vec_into![], mem_diff: Some(MemoryDiff { offset: 0, data: vec![96, 0, 53, 84, 21, 96, 9, 87, 0, 91, 96, 32, 53, 96, 0, 53] }), store_diff: None }) },
						VMOperation { pc: 8, instruction: 96, gas_cost: 3.into(), executed: Some(VMExecutedOperation { gas_used: 67955.into(), stack_push: vec_into![0], mem_diff: None, store_diff: None }) },
						VMOperation { pc: 10, instruction: 243, gas_cost: 0.into(), executed: Some(VMExecutedOperation { gas_used: 67955.into(), stack_push: vec_into![], mem_diff: None, store_diff: None }) }
					],
					subs: vec![]
				}
			]
		};
        assert_eq!(vm_tracer.drain().unwrap(), expected_vm_trace);
    }

    #[test]
    fn test_trace_reverted_create() {
        // code:
        //
        // 65 60016000fd - push 5 bytes
        // 60 00 - push 0
        // 52 mstore
        // 60 05 - push 5
        // 60 1b - push 27
        // 60 17 - push 23
        // f0 - create
        // 60 00 - push 0
        // 55 sstore
        //
        // other code:
        //
        // 60 01
        // 60 00
        // fd - revert

        let code = "6460016000fd6000526005601b6017f0600055".from_hex().unwrap();

        let sender = Address::from_str("cd1722f3947def4cf144679da39c4c32bdc35681").unwrap();
        let address = contract_address(
            CreateContractAddress::FromSenderAndNonce,
            &sender,
            &U256::zero(),
            &[],
        )
        .0;
        let mut params = ActionParams::default();
        params.address = address.clone();
        params.code_address = address.clone();
        params.sender = sender.clone();
        params.origin = sender.clone();
        params.gas = U256::from(100_000);
        params.code = Some(Arc::new(code));
        params.value = ActionValue::Transfer(U256::from(100));
        params.call_type = CallType::Call;
        let mut state = get_temp_state();
        state
            .add_balance(&sender, &U256::from(100), CleanupMode::NoEmpty)
            .unwrap();
        let info = EnvInfo::default();
        let machine = ::ethereum::new_byzantium_test_machine();
        let schedule = machine.schedule(info.number);
        let mut substate = Substate::new();
        let mut tracer = ExecutiveTracer::default();
        let mut vm_tracer = ExecutiveVMTracer::toplevel();

        let FinalizationResult { gas_left, .. } = {
            let mut ex = Executive::new(&mut state, &info, &machine, &schedule);
            ex.call(params, &mut substate, &mut tracer, &mut vm_tracer)
                .unwrap()
        };

        assert_eq!(gas_left, U256::from(62967));

        let expected_trace = vec![
            FlatTrace {
                trace_address: Default::default(),
                subtraces: 1,
                action: trace::Action::Call(trace::Call {
                    from: H160::from_str("cd1722f3947def4cf144679da39c4c32bdc35681").unwrap(),
                    to: H160::from_str("b010143a42d5980c7e5ef0e4a4416dc098a4fed3").unwrap(),
                    value: 100.into(),
                    gas: 100_000.into(),
                    input: vec![],
                    call_type: CallType::Call,
                }),
                result: trace::Res::Call(trace::CallResult {
                    gas_used: U256::from(37_033),
                    output: vec![],
                }),
            },
            FlatTrace {
                trace_address: vec![0].into_iter().collect(),
                subtraces: 0,
                action: trace::Action::Create(trace::Create {
                    from: H160::from_str("b010143a42d5980c7e5ef0e4a4416dc098a4fed3").unwrap(),
                    value: 23.into(),
                    gas: 66_917.into(),
                    init: vec![0x60, 0x01, 0x60, 0x00, 0xfd],
                }),
                result: trace::Res::FailedCreate(vm::Error::Reverted.into()),
            },
        ];

        assert_eq!(tracer.drain(), expected_trace);
    }

    #[test]
    fn test_create_contract() {
        // Tracing is not supported in JIT
        // code:
        //
        // 60 10 - push 16
        // 80 - duplicate first stack item
        // 60 0c - push 12
        // 60 00 - push 0
        // 39 - copy current code to memory
        // 60 00 - push 0
        // f3 - return

        let code = "601080600c6000396000f3006000355415600957005b60203560003555"
            .from_hex()
            .unwrap();

        let sender = Address::from_str("cd1722f3947def4cf144679da39c4c32bdc35681").unwrap();
        let address = contract_address(
            CreateContractAddress::FromSenderAndNonce,
            &sender,
            &U256::zero(),
            &[],
        )
        .0;
        // TODO: add tests for 'callcreate'
        //let next_address = contract_address(&address, &U256::zero());
        let mut params = ActionParams::default();
        params.address = address.clone();
        params.sender = sender.clone();
        params.origin = sender.clone();
        params.gas = U256::from(100_000);
        params.code = Some(Arc::new(code));
        params.value = ActionValue::Transfer(100.into());
        let mut state = get_temp_state();
        state
            .add_balance(&sender, &U256::from(100), CleanupMode::NoEmpty)
            .unwrap();
        let info = EnvInfo::default();
        let machine = make_frontier_machine(5);
        let schedule = machine.schedule(info.number);
        let mut substate = Substate::new();
        let mut tracer = ExecutiveTracer::default();
        let mut vm_tracer = ExecutiveVMTracer::toplevel();

        let FinalizationResult { gas_left, .. } = {
            let mut ex = Executive::new(&mut state, &info, &machine, &schedule);
            ex.create(params.clone(), &mut substate, &mut tracer, &mut vm_tracer)
                .unwrap()
        };

        assert_eq!(gas_left, U256::from(96_776));

        let expected_trace = vec![FlatTrace {
            trace_address: Default::default(),
            subtraces: 0,
            action: trace::Action::Create(trace::Create {
                from: params.sender,
                value: 100.into(),
                gas: params.gas,
                init: vec![
                    96, 16, 128, 96, 12, 96, 0, 57, 96, 0, 243, 0, 96, 0, 53, 84, 21, 96, 9, 87, 0,
                    91, 96, 32, 53, 96, 0, 53, 85,
                ],
            }),
            result: trace::Res::Create(trace::CreateResult {
                gas_used: U256::from(3224),
                address: params.address,
                code: vec![96, 0, 53, 84, 21, 96, 9, 87, 0, 91, 96, 32, 53, 96, 0, 53],
            }),
        }];

        assert_eq!(tracer.drain(), expected_trace);

        let expected_vm_trace = VMTrace {
            parent_step: 0,
            code: vec![
                96, 16, 128, 96, 12, 96, 0, 57, 96, 0, 243, 0, 96, 0, 53, 84, 21, 96, 9, 87, 0, 91,
                96, 32, 53, 96, 0, 53, 85,
            ],
            operations: vec![
                VMOperation {
                    pc: 0,
                    instruction: 96,
                    gas_cost: 3.into(),
                    executed: Some(VMExecutedOperation {
                        gas_used: 99997.into(),
                        stack_push: vec_into![16],
                        mem_diff: None,
                        store_diff: None,
                    }),
                },
                VMOperation {
                    pc: 2,
                    instruction: 128,
                    gas_cost: 3.into(),
                    executed: Some(VMExecutedOperation {
                        gas_used: 99994.into(),
                        stack_push: vec_into![16, 16],
                        mem_diff: None,
                        store_diff: None,
                    }),
                },
                VMOperation {
                    pc: 3,
                    instruction: 96,
                    gas_cost: 3.into(),
                    executed: Some(VMExecutedOperation {
                        gas_used: 99991.into(),
                        stack_push: vec_into![12],
                        mem_diff: None,
                        store_diff: None,
                    }),
                },
                VMOperation {
                    pc: 5,
                    instruction: 96,
                    gas_cost: 3.into(),
                    executed: Some(VMExecutedOperation {
                        gas_used: 99988.into(),
                        stack_push: vec_into![0],
                        mem_diff: None,
                        store_diff: None,
                    }),
                },
                VMOperation {
                    pc: 7,
                    instruction: 57,
                    gas_cost: 9.into(),
                    executed: Some(VMExecutedOperation {
                        gas_used: 99979.into(),
                        stack_push: vec_into![],
                        mem_diff: Some(MemoryDiff {
                            offset: 0,
                            data: vec![96, 0, 53, 84, 21, 96, 9, 87, 0, 91, 96, 32, 53, 96, 0, 53],
                        }),
                        store_diff: None,
                    }),
                },
                VMOperation {
                    pc: 8,
                    instruction: 96,
                    gas_cost: 3.into(),
                    executed: Some(VMExecutedOperation {
                        gas_used: 99976.into(),
                        stack_push: vec_into![0],
                        mem_diff: None,
                        store_diff: None,
                    }),
                },
                VMOperation {
                    pc: 10,
                    instruction: 243,
                    gas_cost: 0.into(),
                    executed: Some(VMExecutedOperation {
                        gas_used: 99976.into(),
                        stack_push: vec_into![],
                        mem_diff: None,
                        store_diff: None,
                    }),
                },
            ],
            subs: vec![],
        };
        assert_eq!(vm_tracer.drain().unwrap(), expected_vm_trace);
    }

    evm_test! {test_create_contract_value_too_high: test_create_contract_value_too_high_int}
    fn test_create_contract_value_too_high(factory: Factory) {
        // code:
        //
        // 7c 601080600c6000396000f3006000355415600957005b60203560003555 - push 29 bytes?
        // 60 00 - push 0
        // 52
        // 60 1d - push 29
        // 60 03 - push 3
        // 60 e6 - push 230
        // f0 - create a contract trying to send 230.
        // 60 00 - push 0
        // 55 sstore
        //
        // other code:
        //
        // 60 10 - push 16
        // 80 - duplicate first stack item
        // 60 0c - push 12
        // 60 00 - push 0
        // 39 - copy current code to memory
        // 60 00 - push 0
        // f3 - return

        let code = "7c601080600c6000396000f3006000355415600957005b60203560003555600052601d600360e6f0600055".from_hex().unwrap();

        let sender = Address::from_str("cd1722f3947def4cf144679da39c4c32bdc35681").unwrap();
        let address = contract_address(
            CreateContractAddress::FromSenderAndNonce,
            &sender,
            &U256::zero(),
            &[],
        )
        .0;
        // TODO: add tests for 'callcreate'
        //let next_address = contract_address(&address, &U256::zero());
        let mut params = ActionParams::default();
        params.address = address.clone();
        params.sender = sender.clone();
        params.origin = sender.clone();
        params.gas = U256::from(100_000);
        params.code = Some(Arc::new(code));
        params.value = ActionValue::Transfer(U256::from(100));
        let mut state = get_temp_state_with_factory(factory);
        state
            .add_balance(&sender, &U256::from(100), CleanupMode::NoEmpty)
            .unwrap();
        let info = EnvInfo::default();
        let machine = make_frontier_machine(0);
        let schedule = machine.schedule(info.number);
        let mut substate = Substate::new();

        let FinalizationResult { gas_left, .. } = {
            let mut ex = Executive::new(&mut state, &info, &machine, &schedule);
            ex.create(params, &mut substate, &mut NoopTracer, &mut NoopVMTracer)
                .unwrap()
        };

        assert_eq!(gas_left, U256::from(62_976));
        assert_eq!(substate.contracts_created.len(), 0);
    }

    evm_test! {test_create_contract_without_max_depth: test_create_contract_without_max_depth_int}
    fn test_create_contract_without_max_depth(factory: Factory) {
        // code:
        //
        // 7c 601080600c6000396000f3006000355415600957005b60203560003555 - push 29 bytes?
        // 60 00 - push 0
        // 52
        // 60 1d - push 29
        // 60 03 - push 3
        // 60 17 - push 17
        // f0 - create
        // 60 00 - push 0
        // 55 sstore
        //
        // other code:
        //
        // 60 10 - push 16
        // 80 - duplicate first stack item
        // 60 0c - push 12
        // 60 00 - push 0
        // 39 - copy current code to memory
        // 60 00 - push 0
        // f3 - return

        let code =
            "7c601080600c6000396000f3006000355415600957005b60203560003555600052601d60036017f0"
                .from_hex()
                .unwrap();

        let sender = Address::from_str("cd1722f3947def4cf144679da39c4c32bdc35681").unwrap();
        let address = contract_address(
            CreateContractAddress::FromSenderAndNonce,
            &sender,
            &U256::zero(),
            &[],
        )
        .0;
        let next_address = contract_address(
            CreateContractAddress::FromSenderAndNonce,
            &address,
            &U256::zero(),
            &[],
        )
        .0;
        let mut params = ActionParams::default();
        params.address = address.clone();
        params.sender = sender.clone();
        params.origin = sender.clone();
        params.gas = U256::from(100_000);
        params.code = Some(Arc::new(code));
        params.value = ActionValue::Transfer(U256::from(100));
        let mut state = get_temp_state_with_factory(factory);
        state
            .add_balance(&sender, &U256::from(100), CleanupMode::NoEmpty)
            .unwrap();
        let info = EnvInfo::default();
        let machine = make_frontier_machine(1024);
        let schedule = machine.schedule(info.number);
        let mut substate = Substate::new();

        {
            let mut ex = Executive::new(&mut state, &info, &machine, &schedule);
            ex.create(params, &mut substate, &mut NoopTracer, &mut NoopVMTracer)
                .unwrap();
        }

        assert_eq!(substate.contracts_created.len(), 1);
        assert_eq!(substate.contracts_created[0], next_address);
    }

    // test is incorrect, mk
    // TODO: fix (preferred) or remove
    evm_test_ignore! {test_aba_calls: test_aba_calls_int}
    fn test_aba_calls(factory: Factory) {
        // 60 00 - push 0
        // 60 00 - push 0
        // 60 00 - push 0
        // 60 00 - push 0
        // 60 18 - push 18
        // 73 945304eb96065b2a98b57a48a06ae28d285a71b5 - push this address
        // 61 03e8 - push 1000
        // f1 - message call
        // 58 - get PC
        // 55 - sstore

        let code_a = "6000600060006000601873945304eb96065b2a98b57a48a06ae28d285a71b56103e8f15855"
            .from_hex()
            .unwrap();

        // 60 00 - push 0
        // 60 00 - push 0
        // 60 00 - push 0
        // 60 00 - push 0
        // 60 17 - push 17
        // 73 0f572e5295c57f15886f9b263e2f6d2d6c7b5ec6 - push this address
        // 61 0x01f4 - push 500
        // f1 - message call
        // 60 01 - push 1
        // 01 - add
        // 58 - get PC
        // 55 - sstore
        let code_b =
            "60006000600060006017730f572e5295c57f15886f9b263e2f6d2d6c7b5ec66101f4f16001015855"
                .from_hex()
                .unwrap();

        let address_a = Address::from_str("0f572e5295c57f15886f9b263e2f6d2d6c7b5ec6").unwrap();
        let address_b = Address::from_str("945304eb96065b2a98b57a48a06ae28d285a71b5").unwrap();
        let sender = Address::from_str("cd1722f3947def4cf144679da39c4c32bdc35681").unwrap();

        let mut params = ActionParams::default();
        params.address = address_a.clone();
        params.sender = sender.clone();
        params.gas = U256::from(100_000);
        params.code = Some(Arc::new(code_a.clone()));
        params.value = ActionValue::Transfer(U256::from(100_000));

        let mut state = get_temp_state_with_factory(factory);
        state.init_code(&address_a, code_a.clone()).unwrap();
        state.init_code(&address_b, code_b.clone()).unwrap();
        state
            .add_balance(&sender, &U256::from(100_000), CleanupMode::NoEmpty)
            .unwrap();

        let info = EnvInfo::default();
        let machine = make_frontier_machine(0);
        let schedule = machine.schedule(info.number);
        let mut substate = Substate::new();

        let FinalizationResult { gas_left, .. } = {
            let mut ex = Executive::new(&mut state, &info, &machine, &schedule);
            ex.call(params, &mut substate, &mut NoopTracer, &mut NoopVMTracer)
                .unwrap()
        };

        assert_eq!(gas_left, U256::from(73_237));
        assert_eq!(
            state
                .storage_at(&address_a, &BigEndianHash::from_uint(&U256::from(0x23)))
                .unwrap(),
            BigEndianHash::from_uint(&U256::from(1))
        );
    }

    // test is incorrect, mk
    // TODO: fix (preferred) or remove
    evm_test_ignore! {test_recursive_bomb1: test_recursive_bomb1_int}
    fn test_recursive_bomb1(factory: Factory) {
        // 60 01 - push 1
        // 60 00 - push 0
        // 54 - sload
        // 01 - add
        // 60 00 - push 0
        // 55 - sstore
        // 60 00 - push 0
        // 60 00 - push 0
        // 60 00 - push 0
        // 60 00 - push 0
        // 60 00 - push 0
        // 30 - load address
        // 60 e0 - push e0
        // 5a - get gas
        // 03 - sub
        // f1 - message call (self in this case)
        // 60 01 - push 1
        // 55 - sstore
        let sender = Address::from_str("cd1722f3947def4cf144679da39c4c32bdc35681").unwrap();
        let code = "600160005401600055600060006000600060003060e05a03f1600155"
            .from_hex()
            .unwrap();
        let address = contract_address(
            CreateContractAddress::FromSenderAndNonce,
            &sender,
            &U256::zero(),
            &[],
        )
        .0;
        let mut params = ActionParams::default();
        params.address = address.clone();
        params.gas = U256::from(100_000);
        params.code = Some(Arc::new(code.clone()));
        let mut state = get_temp_state_with_factory(factory);
        state.init_code(&address, code).unwrap();
        let info = EnvInfo::default();
        let machine = make_frontier_machine(0);
        let schedule = machine.schedule(info.number);
        let mut substate = Substate::new();

        let FinalizationResult { gas_left, .. } = {
            let mut ex = Executive::new(&mut state, &info, &machine, &schedule);
            ex.call(params, &mut substate, &mut NoopTracer, &mut NoopVMTracer)
                .unwrap()
        };

        assert_eq!(gas_left, U256::from(59_870));
        assert_eq!(
            state
                .storage_at(&address, &BigEndianHash::from_uint(&U256::zero()))
                .unwrap(),
            BigEndianHash::from_uint(&U256::from(1))
        );
        assert_eq!(
            state
                .storage_at(&address, &BigEndianHash::from_uint(&U256::one()))
                .unwrap(),
            BigEndianHash::from_uint(&U256::from(1))
        );
    }

    // test is incorrect, mk
    // TODO: fix (preferred) or remove
    evm_test_ignore! {test_transact_simple: test_transact_simple_int}
    fn test_transact_simple(factory: Factory) {
        let keypair = Random.generate();
        let t = TypedTransaction::Legacy(Transaction {
            action: Action::Create,
            value: U256::from(17),
            data: "3331600055".from_hex().unwrap(),
            gas: U256::from(100_000),
            gas_price: U256::zero(),
            nonce: U256::zero(),
        })
        .sign(keypair.secret(), None);
        let sender = t.sender();
        let contract = contract_address(
            CreateContractAddress::FromSenderAndNonce,
            &sender,
            &U256::zero(),
            &[],
        )
        .0;

        let mut state = get_temp_state_with_factory(factory);
        state
            .add_balance(&sender, &U256::from(18), CleanupMode::NoEmpty)
            .unwrap();
        let mut info = EnvInfo::default();
        info.gas_limit = U256::from(100_000);
        let machine = make_frontier_machine(0);
        let schedule = machine.schedule(info.number);

        let executed = {
            let mut ex = Executive::new(&mut state, &info, &machine, &schedule);
            let opts = TransactOptions::with_no_tracing();
            ex.transact(&t, opts).unwrap()
        };

        assert_eq!(executed.gas, U256::from(100_000));
        assert_eq!(executed.gas_used, U256::from(41_301));
        assert_eq!(executed.refunded, U256::from(58_699));
        assert_eq!(executed.cumulative_gas_used, U256::from(41_301));
        assert_eq!(executed.logs.len(), 0);
        assert_eq!(executed.contracts_created.len(), 0);
        assert_eq!(state.balance(&sender).unwrap(), U256::from(1));
        assert_eq!(state.balance(&contract).unwrap(), U256::from(17));
        assert_eq!(state.nonce(&sender).unwrap(), U256::from(1));
        assert_eq!(
            state.storage_at(&contract, &H256::zero()).unwrap(),
            BigEndianHash::from_uint(&U256::from(1))
        );
    }

    evm_test! {test_transact_invalid_nonce: test_transact_invalid_nonce_int}
    fn test_transact_invalid_nonce(factory: Factory) {
        let keypair = Random.generate();
        let t = TypedTransaction::Legacy(Transaction {
            action: Action::Create,
            value: U256::from(17),
            data: "3331600055".from_hex().unwrap(),
            gas: U256::from(100_000),
            gas_price: U256::zero(),
            nonce: U256::one(),
        })
        .sign(keypair.secret(), None);
        let sender = t.sender();

        let mut state = get_temp_state_with_factory(factory);
        state
            .add_balance(&sender, &U256::from(17), CleanupMode::NoEmpty)
            .unwrap();
        let mut info = EnvInfo::default();
        info.gas_limit = U256::from(100_000);
        let machine = make_frontier_machine(0);
        let schedule = machine.schedule(info.number);

        let res = {
            let mut ex = Executive::new(&mut state, &info, &machine, &schedule);
            let opts = TransactOptions::with_no_tracing();
            ex.transact(&t, opts)
        };

        match res {
            Err(ExecutionError::InvalidNonce { expected, got })
                if expected == U256::zero() && got == U256::one() =>
            {
                ()
            }
            _ => assert!(false, "Expected invalid nonce error."),
        }
    }

    evm_test! {test_transact_gas_limit_reached: test_transact_gas_limit_reached_int}
    fn test_transact_gas_limit_reached(factory: Factory) {
        let keypair = Random.generate();
        let t = TypedTransaction::Legacy(Transaction {
            action: Action::Create,
            value: U256::from(17),
            data: "3331600055".from_hex().unwrap(),
            gas: U256::from(80_001),
            gas_price: U256::zero(),
            nonce: U256::zero(),
        })
        .sign(keypair.secret(), None);
        let sender = t.sender();

        let mut state = get_temp_state_with_factory(factory);
        state
            .add_balance(&sender, &U256::from(17), CleanupMode::NoEmpty)
            .unwrap();
        let mut info = EnvInfo::default();
        info.gas_used = U256::from(20_000);
        info.gas_limit = U256::from(100_000);
        let machine = make_frontier_machine(0);
        let schedule = machine.schedule(info.number);

        let res = {
            let mut ex = Executive::new(&mut state, &info, &machine, &schedule);
            let opts = TransactOptions::with_no_tracing();
            ex.transact(&t, opts)
        };

        match res {
            Err(ExecutionError::BlockGasLimitReached {
                gas_limit,
                gas_used,
                gas,
            }) if gas_limit == U256::from(100_000)
                && gas_used == U256::from(20_000)
                && gas == U256::from(80_001) =>
            {
                ()
            }
            _ => assert!(false, "Expected block gas limit error."),
        }
    }

    evm_test! {test_transact_eip1559: test_transact_eip1559_int}
    fn test_transact_eip1559(factory: Factory) {
        let keypair = Random.generate().unwrap();
        let t = TypedTransaction::EIP1559Transaction(EIP1559TransactionTx {
            transaction: AccessListTx::new(
                Transaction {
                    action: Action::Create,
                    value: U256::from(17),
                    data: "3331600055".from_hex().unwrap(),
                    gas: U256::from(80_001),
                    gas_price: U256::from(150),
                    nonce: U256::zero(),
                },
                vec![
                    (H160::from(10), vec![H256::from(102), H256::from(103)]),
                    (H160::from(400), vec![]),
                ],
            ),
            max_priority_fee_per_gas: U256::from(30),
        })
        .sign(keypair.secret(), None);

        let sender = t.sender();

        let mut state = get_temp_state_with_factory(factory);
        state
            .add_balance(&sender, &U256::from(10400147), CleanupMode::NoEmpty)
            .unwrap();
        let mut info = EnvInfo::default();
        info.gas_limit = U256::from(100_000);
        info.base_fee = U256::from(100);
        let machine = make_london_machine(0);
        let schedule = machine.schedule(info.number);

        let res = {
            let mut ex = Executive::new(&mut state, &info, &machine, &schedule);
            let opts = TransactOptions::with_no_tracing();
            ex.transact(&t, opts).unwrap()
        };

        assert_eq!(res.gas, U256::from(80_001));
        assert_eq!(res.gas_used, U256::from(63973));
    }

    evm_test! {test_not_enough_cash: test_not_enough_cash_int}
    fn test_not_enough_cash(factory: Factory) {
        let keypair = Random.generate();
        let t = TypedTransaction::Legacy(Transaction {
            action: Action::Create,
            value: U256::from(18),
            data: "3331600055".from_hex().unwrap(),
            gas: U256::from(100_000),
            gas_price: U256::one(),
            nonce: U256::zero(),
        })
        .sign(keypair.secret(), None);
        let sender = t.sender();

        let mut state = get_temp_state_with_factory(factory);
        state
            .add_balance(&sender, &U256::from(100_017), CleanupMode::NoEmpty)
            .unwrap();
        let mut info = EnvInfo::default();
        info.gas_limit = U256::from(100_000);
        let machine = make_frontier_machine(0);
        let schedule = machine.schedule(info.number);

        let res = {
            let mut ex = Executive::new(&mut state, &info, &machine, &schedule);
            let opts = TransactOptions::with_no_tracing();
            ex.transact(&t, opts)
        };

        match res {
            Err(ExecutionError::NotEnoughCash { required, got })
                if required == U512::from(100_018) && got == U512::from(100_017) =>
            {
                ()
            }
            _ => assert!(false, "Expected not enough cash error. {:?}", res),
        }
    }

    evm_test! {test_keccak: test_keccak_int}
    fn test_keccak(factory: Factory) {
        let code = "6064640fffffffff20600055".from_hex().unwrap();

        let sender = Address::from_str("0f572e5295c57f15886f9b263e2f6d2d6c7b5ec6").unwrap();
        let address = contract_address(
            CreateContractAddress::FromSenderAndNonce,
            &sender,
            &U256::zero(),
            &[],
        )
        .0;
        // TODO: add tests for 'callcreate'
        //let next_address = contract_address(&address, &U256::zero());
        let mut params = ActionParams::default();
        params.address = address.clone();
        params.sender = sender.clone();
        params.origin = sender.clone();
        params.gas = U256::from(0x0186a0);
        params.code = Some(Arc::new(code));
        params.value = ActionValue::Transfer(U256::from_str("0de0b6b3a7640000").unwrap());
        let mut state = get_temp_state_with_factory(factory);
        state
            .add_balance(
                &sender,
                &U256::from_str("152d02c7e14af6800000").unwrap(),
                CleanupMode::NoEmpty,
            )
            .unwrap();
        let info = EnvInfo::default();
        let machine = make_frontier_machine(0);
        let schedule = machine.schedule(info.number);
        let mut substate = Substate::new();

        let result = {
            let mut ex = Executive::new(&mut state, &info, &machine, &schedule);
            ex.create(params, &mut substate, &mut NoopTracer, &mut NoopVMTracer)
        };

        match result {
            Err(_) => {}
            _ => panic!("Expected OutOfGas"),
        }
    }

    evm_test! {test_revert: test_revert_int}
    fn test_revert(factory: Factory) {
        let contract_address =
            Address::from_str("cd1722f3947def4cf144679da39c4c32bdc35681").unwrap();
        let sender = Address::from_str("0f572e5295c57f15886f9b263e2f6d2d6c7b5ec6").unwrap();
        // EIP-140 test case
        let code = "6c726576657274656420646174616000557f726576657274206d657373616765000000000000000000000000000000000000600052600e6000fd".from_hex().unwrap();
        let returns = "726576657274206d657373616765".from_hex().unwrap();
        let mut state = get_temp_state_with_factory(factory.clone());
        state
            .add_balance(
                &sender,
                &U256::from_str("152d02c7e14af68000000").unwrap(),
                CleanupMode::NoEmpty,
            )
            .unwrap();
        state.commit().unwrap();

        let mut params = ActionParams::default();
        params.address = contract_address.clone();
        params.sender = sender.clone();
        params.origin = sender.clone();
        params.gas = U256::from(20025);
        params.code = Some(Arc::new(code));
        params.value = ActionValue::Transfer(U256::zero());
        let info = EnvInfo::default();
        let machine = ::ethereum::new_byzantium_test_machine();
        let schedule = machine.schedule(info.number);
        let mut substate = Substate::new();

        let mut output = [0u8; 14];
        let FinalizationResult {
            gas_left: result,
            return_data,
            ..
        } = {
            let mut ex = Executive::new(&mut state, &info, &machine, &schedule);
            ex.call(params, &mut substate, &mut NoopTracer, &mut NoopVMTracer)
                .unwrap()
        };
        (&mut output).copy_from_slice(&return_data[..(cmp::min(14, return_data.len()))]);

        assert_eq!(result, U256::from(1));
        assert_eq!(output[..], returns[..]);
        assert_eq!(
            state
                .storage_at(&contract_address, &BigEndianHash::from_uint(&U256::zero()))
                .unwrap(),
            BigEndianHash::from_uint(&U256::from(0))
        );
    }

    evm_test! {test_eip1283: test_eip1283_int}
    fn test_eip1283(factory: Factory) {
        let x1 = Address::from_low_u64_be(0x1000);
        let x2 = Address::from_low_u64_be(0x1001);
        let y1 = Address::from_low_u64_be(0x2001);
        let y2 = Address::from_low_u64_be(0x2002);
        let operating_address = Address::from_low_u64_be(0);
        let k = H256::default();

        let mut state = get_temp_state_with_factory(factory.clone());
        state
            .new_contract(&x1, U256::zero(), U256::from(1))
            .unwrap();
        state
            .init_code(&x1, "600160005560006000556001600055".from_hex().unwrap())
            .unwrap();
        state
            .new_contract(&x2, U256::zero(), U256::from(1))
            .unwrap();
        state
            .init_code(&x2, "600060005560016000556000600055".from_hex().unwrap())
            .unwrap();
        state
            .new_contract(&y1, U256::zero(), U256::from(1))
            .unwrap();
        state
            .init_code(&y1, "600060006000600061100062fffffff4".from_hex().unwrap())
            .unwrap();
        state
            .new_contract(&y2, U256::zero(), U256::from(1))
            .unwrap();
        state
            .init_code(&y2, "600060006000600061100162fffffff4".from_hex().unwrap())
            .unwrap();

        let info = EnvInfo::default();
        let machine = ::ethereum::new_constantinople_test_machine();
        let schedule = machine.schedule(info.number);

        assert_eq!(
            state.storage_at(&operating_address, &k).unwrap(),
            BigEndianHash::from_uint(&U256::from(0))
        );
        // Test a call via top-level -> y1 -> x1
        let (FinalizationResult { gas_left, .. }, refund, gas) = {
            let gas = U256::from(0xffffffffffu64);
            let mut params = ActionParams::default();
            params.code = Some(Arc::new(
                "6001600055600060006000600061200163fffffffff4"
                    .from_hex()
                    .unwrap(),
            ));
            params.gas = gas;
            let mut substate = Substate::new();
            let mut ex = Executive::new(&mut state, &info, &machine, &schedule);
            let res = ex
                .call(params, &mut substate, &mut NoopTracer, &mut NoopVMTracer)
                .unwrap();

            (res, substate.sstore_clears_refund, gas)
        };
        let gas_used = gas - gas_left;
        // sstore: 0 -> (1) -> () -> (1 -> 0 -> 1)
        assert_eq!(gas_used, U256::from(41860));
        assert_eq!(refund, 19800);

        assert_eq!(
            state.storage_at(&operating_address, &k).unwrap(),
            BigEndianHash::from_uint(&U256::from(1))
        );
        // Test a call via top-level -> y2 -> x2
        let (FinalizationResult { gas_left, .. }, refund, gas) = {
            let gas = U256::from(0xffffffffffu64);
            let mut params = ActionParams::default();
            params.code = Some(Arc::new(
                "6001600055600060006000600061200263fffffffff4"
                    .from_hex()
                    .unwrap(),
            ));
            params.gas = gas;
            let mut substate = Substate::new();
            let mut ex = Executive::new(&mut state, &info, &machine, &schedule);
            let res = ex
                .call(params, &mut substate, &mut NoopTracer, &mut NoopVMTracer)
                .unwrap();

            (res, substate.sstore_clears_refund, gas)
        };
        let gas_used = gas - gas_left;
        // sstore: 1 -> (1) -> () -> (0 -> 1 -> 0)
        assert_eq!(gas_used, U256::from(11860));
        assert_eq!(refund, 19800);
    }

    fn wasm_sample_code() -> Arc<Vec<u8>> {
        Arc::new(
			"0061736d01000000010d0360027f7f0060017f0060000002270303656e7603726574000003656e760673656e646572000103656e76066d656d6f727902010110030201020404017000000501000708010463616c6c00020901000ac10101be0102057f017e4100410028020441c0006b22043602042004412c6a41106a220041003602002004412c6a41086a22014200370200200441186a41106a22024100360200200441186a41086a220342003703002004420037022c2004410036021c20044100360218200441186a1001200020022802002202360200200120032903002205370200200441106a2002360200200441086a200537030020042004290318220537022c200420053703002004411410004100200441c0006a3602040b0b0a010041040b0410c00000"
			.from_hex()
			.unwrap()
		)
    }

    #[test]
    fn wasm_activated_test() {
        let contract_address =
            Address::from_str("cd1722f3947def4cf144679da39c4c32bdc35681").unwrap();
        let sender = Address::from_str("0f572e5295c57f15886f9b263e2f6d2d6c7b5ec6").unwrap();

        let mut state = get_temp_state();
        state
            .add_balance(&sender, &U256::from(10000000000u64), CleanupMode::NoEmpty)
            .unwrap();
        state.commit().unwrap();

        let mut params = ActionParams::default();
        params.origin = sender.clone();
        params.sender = sender.clone();
        params.address = contract_address.clone();
        params.gas = U256::from(20025);
        params.code = Some(wasm_sample_code());

        let mut info = EnvInfo::default();

        // 200 (wasmDisableTransition) > 100 > 10 (wasmActivationTransition)
        info.number = 100;

        // Network with wasm activated at block 10
        let machine = ::ethereum::new_kovan_wasm_test_machine();

        let mut output = [0u8; 20];
        let FinalizationResult {
            gas_left: result,
            return_data,
            ..
        } = {
            let schedule = machine.schedule(info.number);
            let mut ex = Executive::new(&mut state, &info, &machine, &schedule);
            ex.call(
                params.clone(),
                &mut Substate::new(),
                &mut NoopTracer,
                &mut NoopVMTracer,
            )
            .unwrap()
        };
        (&mut output).copy_from_slice(&return_data[..(cmp::min(20, return_data.len()))]);

        assert_eq!(result, U256::from(18433));
        // Transaction successfully returned sender
        assert_eq!(output[..], sender[..]);

        // 1 < 10 (wasmActivationTransition)
        info.number = 1;

        let mut output = [0u8; 20];
        let FinalizationResult {
            gas_left: result,
            return_data,
            ..
        } = {
            let schedule = machine.schedule(info.number);
            let mut ex = Executive::new(&mut state, &info, &machine, &schedule);
            ex.call(
                params.clone(),
                &mut Substate::new(),
                &mut NoopTracer,
                &mut NoopVMTracer,
            )
            .unwrap()
        };
        (&mut output[..(cmp::min(20, return_data.len()))])
            .copy_from_slice(&return_data[..(cmp::min(20, return_data.len()))]);

        assert_eq!(result, U256::from(20025));
        // Since transaction errored due to wasm was not activated, result is just empty
        assert_eq!(output[..], [0u8; 20][..]);

        // 200 == wasmDisableTransition
        info.number = 200;

        let mut output = [0u8; 20];
        let FinalizationResult {
            gas_left: result,
            return_data,
            ..
        } = {
            let schedule = machine.schedule(info.number);
            let mut ex = Executive::new(&mut state, &info, &machine, &schedule);
            ex.call(
                params,
                &mut Substate::new(),
                &mut NoopTracer,
                &mut NoopVMTracer,
            )
            .unwrap()
        };
        (&mut output[..(cmp::min(20, return_data.len()))])
            .copy_from_slice(&return_data[..(cmp::min(20, return_data.len()))]);

        assert_eq!(result, U256::from(20025));
        // Since transaction errored due to wasm was deactivated, result is just empty
        assert_eq!(output[..], [0u8; 20][..]);
    }
}<|MERGE_RESOLUTION|>--- conflicted
+++ resolved
@@ -1603,12 +1603,7 @@
     use super::*;
     use crypto::publickey::{Generator, Random};
     use error::ExecutionError;
-<<<<<<< HEAD
-    use ethereum_types::{Address, H160, H256, U256, U512};
-    use ethkey::{Generator, Random};
-=======
     use ethereum_types::{Address, BigEndianHash, H160, H256, U256, U512};
->>>>>>> 2df74c26
     use evm::{Factory, VMType};
     use machine::EthereumMachine;
     use rustc_hex::FromHex;
@@ -2655,7 +2650,7 @@
 
     evm_test! {test_transact_eip1559: test_transact_eip1559_int}
     fn test_transact_eip1559(factory: Factory) {
-        let keypair = Random.generate().unwrap();
+        let keypair = Random.generate();
         let t = TypedTransaction::EIP1559Transaction(EIP1559TransactionTx {
             transaction: AccessListTx::new(
                 Transaction {
@@ -2667,8 +2662,11 @@
                     nonce: U256::zero(),
                 },
                 vec![
-                    (H160::from(10), vec![H256::from(102), H256::from(103)]),
-                    (H160::from(400), vec![]),
+                    (
+                        H160::from_low_u64_be(10),
+                        vec![H256::from_low_u64_be(102), H256::from_low_u64_be(103)],
+                    ),
+                    (H160::from_low_u64_be(400), vec![]),
                 ],
             ),
             max_priority_fee_per_gas: U256::from(30),
