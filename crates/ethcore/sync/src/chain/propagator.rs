// Copyright 2015-2020 Parity Technologies (UK) Ltd.
// This file is part of OpenEthereum.

// OpenEthereum is free software: you can redistribute it and/or modify
// it under the terms of the GNU General Public License as published by
// the Free Software Foundation, either version 3 of the License, or
// (at your option) any later version.

// OpenEthereum is distributed in the hope that it will be useful,
// but WITHOUT ANY WARRANTY; without even the implied warranty of
// MERCHANTABILITY or FITNESS FOR A PARTICULAR PURPOSE.  See the
// GNU General Public License for more details.

// You should have received a copy of the GNU General Public License
// along with OpenEthereum.  If not, see <http://www.gnu.org/licenses/>.

use std::{cmp, collections::HashSet};

use bytes::Bytes;
use ethereum_types::H256;
use fastmap::H256FastSet;
use network::{client_version::ClientCapabilities, PeerId};
use rand::RngCore;
use rlp::RlpStream;
use sync_io::SyncIo;
use types::{blockchain_info::BlockChainInfo, transaction::SignedTransaction, BlockNumber};

use super::sync_packet::SyncPacket::{self, *};

use super::{
    random, ChainSync, ETH_PROTOCOL_VERSION_65, MAX_PEERS_PROPAGATION, MAX_PEER_LAG_PROPAGATION,
    MAX_TRANSACTION_PACKET_SIZE, MIN_PEERS_PROPAGATION,
};

const NEW_POOLED_HASHES_LIMIT: usize = 4096;

/// The Chain Sync Propagator: propagates data to peers
pub struct SyncPropagator;

impl SyncPropagator {
    // t_nb 11.4.3 propagates latest block to a set of peers
    pub fn propagate_blocks(
        sync: &mut ChainSync,
        chain_info: &BlockChainInfo,
        io: &mut dyn SyncIo,
        blocks: &[H256],
        peers: &[PeerId],
    ) -> usize {
        trace!(target: "sync", "Sending NewBlocks to {:?}", peers);
        let sent = peers.len();
        let mut send_packet = |io: &mut dyn SyncIo, rlp: Bytes| {
            for peer_id in peers {
                SyncPropagator::send_packet(io, *peer_id, NewBlockPacket, rlp.clone());

                if let Some(ref mut peer) = sync.peers.get_mut(peer_id) {
                    peer.latest_hash = chain_info.best_block_hash.clone();
                }
            }
        };

        if blocks.is_empty() {
            let rlp = ChainSync::create_latest_block_rlp(io.chain());
            send_packet(io, rlp);
        } else {
            for h in blocks {
                let rlp = ChainSync::create_new_block_rlp(io.chain(), h);
                send_packet(io, rlp);
            }
        }

        sent
    }

    // t_nb 11.4.2 propagates new known hashes to all peers
    pub fn propagate_new_hashes(
        sync: &mut ChainSync,
        chain_info: &BlockChainInfo,
        io: &mut dyn SyncIo,
        peers: &[PeerId],
    ) -> usize {
        trace!(target: "sync", "Sending NewHashes to {:?}", peers);
        let last_parent = *io.chain().best_block_header().parent_hash();
        let best_block_hash = chain_info.best_block_hash;
        let rlp = match ChainSync::create_new_hashes_rlp(io.chain(), &last_parent, &best_block_hash)
        {
            Some(rlp) => rlp,
            None => return 0,
        };

        let sent = peers.len();
        for peer_id in peers {
            if let Some(ref mut peer) = sync.peers.get_mut(peer_id) {
                peer.latest_hash = best_block_hash;
            }
            SyncPropagator::send_packet(io, *peer_id, NewBlockHashesPacket, rlp.clone());
        }
        sent
    }

    /// propagates new transactions to all peers
    pub fn propagate_new_transactions<F: FnMut() -> bool>(
        sync: &mut ChainSync,
        io: &mut dyn SyncIo,
        mut should_continue: F,
    ) -> usize {
        // Early out if nobody to send to.
        if sync.peers.is_empty() {
            return 0;
        }

        let transactions = io.chain().transactions_to_propagate();
        if transactions.is_empty() {
            return 0;
        }

        if !should_continue() {
            return 0;
        }

        let (transactions, service_transactions): (Vec<_>, Vec<_>) = transactions
            .iter()
            .map(|tx| tx.signed())
            .partition(|tx| !tx.tx().gas_price.is_zero());

        // usual transactions could be propagated to all peers
        let mut affected_peers = HashSet::new();
        if !transactions.is_empty() {
            let peers = SyncPropagator::select_peers_for_transactions(sync, |_| true);
            affected_peers = SyncPropagator::propagate_transactions_to_peers(
                sync,
                io,
                peers,
                transactions,
                &mut should_continue,
            );
        }

        // most of times service_transactions will be empty
        // => there's no need to merge packets
        if !service_transactions.is_empty() {
            let service_transactions_peers =
                SyncPropagator::select_peers_for_transactions(sync, |peer_id| {
                    io.peer_version(*peer_id).accepts_service_transaction()
                });
            let service_transactions_affected_peers =
                SyncPropagator::propagate_transactions_to_peers(
                    sync,
                    io,
                    service_transactions_peers,
                    service_transactions,
                    &mut should_continue,
                );
            affected_peers.extend(&service_transactions_affected_peers);
        }

        affected_peers.len()
    }

    fn propagate_transactions_to_peers<F: FnMut() -> bool>(
        sync: &mut ChainSync,
        io: &mut dyn SyncIo,
        peers: Vec<PeerId>,
        transactions: Vec<&SignedTransaction>,
        mut should_continue: F,
    ) -> HashSet<PeerId> {
        let all_transactions_hashes = transactions
            .iter()
            .map(|tx| tx.hash())
            .collect::<H256FastSet>();
        let all_transactions_rlp = {
            let mut packet = RlpStream::new_list(transactions.len());
            for tx in &transactions {
                tx.rlp_append(&mut packet);
            }
            packet.out()
        };
        let all_transactions_hashes_rlp =
            rlp::encode_list(&all_transactions_hashes.iter().copied().collect::<Vec<_>>());

        // Clear old transactions from stats
        sync.transactions_stats.retain(&all_transactions_hashes);

        let send_packet = |io: &mut dyn SyncIo,
                           peer_id: PeerId,
                           is_hashes: bool,
                           sent: usize,
                           rlp: Bytes| {
            let size = rlp.len();
            SyncPropagator::send_packet(
                io,
                peer_id,
                if is_hashes {
                    NewPooledTransactionHashesPacket
                } else {
                    TransactionsPacket
                },
                rlp,
            );
            trace!(target: "sync", "{:02} <- {} ({} entries; {} bytes)", peer_id, if is_hashes { "NewPooledTransactionHashes" } else { "Transactions" }, sent, size);
        };

        let block_number = io.chain().chain_info().best_block_number;
        let mut sent_to_peers = HashSet::new();
        let mut max_sent = 0;

        // for every peer construct and send transactions packet
        for peer_id in peers {
            if !should_continue() {
                debug!(target: "sync", "Sent up to {} transactions to {} peers.", max_sent, sent_to_peers.len());
                return sent_to_peers;
            }

            let stats = &mut sync.transactions_stats;
            let peer_info = sync.peers.get_mut(&peer_id)
				.expect("peer_id is form peers; peers is result of select_peers_for_transactions; select_peers_for_transactions selects peers from self.peers; qed");

            let is_hashes = peer_info.protocol_version >= ETH_PROTOCOL_VERSION_65.0;

            // Send all transactions, if the peer doesn't know about anything
            if peer_info.last_sent_transactions.is_empty() {
                // update stats
                for hash in &all_transactions_hashes {
                    let id = io.peer_session_info(peer_id).and_then(|info| info.id);
                    stats.propagated(hash, id, block_number);
                }
                peer_info.last_sent_transactions = all_transactions_hashes.clone();

                let rlp = {
                    if is_hashes {
                        all_transactions_hashes_rlp.clone()
                    } else {
                        all_transactions_rlp.clone()
                    }
                };
                send_packet(io, peer_id, is_hashes, all_transactions_hashes.len(), rlp);
                sent_to_peers.insert(peer_id);
                max_sent = cmp::max(max_sent, all_transactions_hashes.len());
                continue;
            }

            // Get hashes of all transactions to send to this peer
            let to_send = all_transactions_hashes
                .difference(&peer_info.last_sent_transactions)
                .cloned()
                .collect::<HashSet<_>>();
            if to_send.is_empty() {
                continue;
            }

            // Construct RLP
            let (packet, to_send) = {
                let mut to_send = to_send;
                let mut packet = RlpStream::new();
                packet.begin_unbounded_list();
                let mut pushed = 0;
                for tx in &transactions {
                    let hash = tx.hash();
                    if to_send.contains(&hash) {
<<<<<<< HEAD
                        if is_hashes {
                            if pushed >= NEW_POOLED_HASHES_LIMIT {
                                debug!(target: "sync", "NewPooledTransactionHashes length limit reached. Sending incomplete list of {}/{} transactions.", pushed, to_send.len());
                                break;
                            }
                            packet.append(&hash);
                            pushed += 1
                        } else {
                            let appended = packet.append_raw_checked(
                                &tx.encode(),
                                1,
                                MAX_TRANSACTION_PACKET_SIZE,
                            );
                            if !appended {
                                // Maximal packet size reached just proceed with sending
                                debug!(target: "sync", "Transaction packet size limit reached. Sending incomplete set of {}/{} transactions.", pushed, to_send.len());
                                to_send = to_send.into_iter().take(pushed).collect();
                                break;
                            }
                            pushed += 1;
=======
                        tx.rlp_append(&mut packet);
                        pushed += 1;
                        // this is not hard limit and we are okay with it. Max default tx size is 300k.
                        if packet.as_raw().len() >= MAX_TRANSACTION_PACKET_SIZE {
                            // Maximal packet size reached just proceed with sending
                            debug!(target: "sync", "Transaction packet size limit reached. Sending incomplete set of {}/{} transactions.", pushed, to_send.len());
                            to_send = to_send.into_iter().take(pushed).collect();
                            break;
>>>>>>> 6f5a00a6
                        }
                    }
                }
                packet.finalize_unbounded_list();
                (packet, to_send)
            };

            // Update stats
            let id = io.peer_session_info(peer_id).and_then(|info| info.id);
            for hash in &to_send {
                // update stats
                stats.propagated(hash, id, block_number);
            }

            peer_info.last_sent_transactions = all_transactions_hashes
                .intersection(&peer_info.last_sent_transactions)
                .chain(&to_send)
                .cloned()
                .collect();
            send_packet(io, peer_id, is_hashes, to_send.len(), packet.out());
            sent_to_peers.insert(peer_id);
            max_sent = cmp::max(max_sent, to_send.len());
        }

        debug!(target: "sync", "Sent up to {} transactions to {} peers.", max_sent, sent_to_peers.len());
        sent_to_peers
    }

    // t_nb 11.4.1 propagate latest blocks to peers
    pub fn propagate_latest_blocks(sync: &mut ChainSync, io: &mut dyn SyncIo, sealed: &[H256]) {
        let chain_info = io.chain().chain_info();
        if (((chain_info.best_block_number as i64) - (sync.last_sent_block_number as i64)).abs()
            as BlockNumber)
            < MAX_PEER_LAG_PROPAGATION
        {
            let peers = sync.get_lagging_peers(&chain_info);
            if sealed.is_empty() {
                // t_nb 11.4.2
                let hashes = SyncPropagator::propagate_new_hashes(sync, &chain_info, io, &peers);
                let peers = ChainSync::select_random_peers(&peers);
                // t_nb 11.4.3
                let blocks =
                    SyncPropagator::propagate_blocks(sync, &chain_info, io, sealed, &peers);
                if blocks != 0 || hashes != 0 {
                    trace!(target: "sync", "Sent latest {} blocks and {} hashes to peers.", blocks, hashes);
                }
            } else {
                // t_nb 11.4.3
                SyncPropagator::propagate_blocks(sync, &chain_info, io, sealed, &peers);
                // t_nb 11.4.2
                SyncPropagator::propagate_new_hashes(sync, &chain_info, io, &peers);
                trace!(target: "sync", "Sent sealed block to all peers");
            };
        }
        sync.last_sent_block_number = chain_info.best_block_number;
    }

    // t_nb 11.4.4 Distribute valid proposed blocks to subset of current peers. (if there is any proposed)
    pub fn propagate_proposed_blocks(
        sync: &mut ChainSync,
        io: &mut dyn SyncIo,
        proposed: &[Bytes],
    ) {
        let peers = sync.get_consensus_peers();
        trace!(target: "sync", "Sending proposed blocks to {:?}", peers);
        for block in proposed {
            let rlp = ChainSync::create_block_rlp(block, io.chain().chain_info().total_difficulty);
            for peer_id in &peers {
                SyncPropagator::send_packet(io, *peer_id, NewBlockPacket, rlp.clone());
            }
        }
    }

    /// Broadcast consensus message to peers.
    pub fn propagate_consensus_packet(sync: &mut ChainSync, io: &mut dyn SyncIo, packet: Bytes) {
        let lucky_peers = ChainSync::select_random_peers(&sync.get_consensus_peers());
        trace!(target: "sync", "Sending consensus packet to {:?}", lucky_peers);
        for peer_id in lucky_peers {
            SyncPropagator::send_packet(io, peer_id, ConsensusDataPacket, packet.clone());
        }
    }

    fn select_peers_for_transactions<F>(sync: &ChainSync, filter: F) -> Vec<PeerId>
    where
        F: Fn(&PeerId) -> bool,
    {
        // sqrt(x)/x scaled to max u32
        let fraction =
            ((sync.peers.len() as f64).powf(-0.5) * (u32::max_value() as f64).round()) as u32;
        let small = sync.peers.len() < MIN_PEERS_PROPAGATION;

        let mut random = random::new();
        sync.peers
            .keys()
            .cloned()
            .filter(filter)
            .filter(|_| small || random.next_u32() < fraction)
            .take(MAX_PEERS_PROPAGATION)
            .collect()
    }

    /// Generic packet sender
    pub fn send_packet(
        sync: &mut dyn SyncIo,
        peer_id: PeerId,
        packet_id: SyncPacket,
        packet: Bytes,
    ) {
        if let Err(e) = sync.send(peer_id, packet_id, packet) {
            debug!(target:"sync", "Error sending packet: {:?}", e);
            sync.disconnect_peer(peer_id);
        }
    }
}

#[cfg(test)]
mod tests {
    use ethcore::client::{BlockInfo, ChainInfo, EachBlockWith, TestBlockChainClient};
    use parking_lot::RwLock;
    use rlp::Rlp;
    use std::collections::VecDeque;
    use tests::{helpers::TestIo, snapshot::TestSnapshotService};
    use types::transaction::TypedTransaction;

    use super::{
        super::{tests::*, *},
        *,
    };

    #[test]
    fn sends_new_hashes_to_lagging_peer() {
        let mut client = TestBlockChainClient::new();
        client.add_blocks(100, EachBlockWith::Uncle);
        let queue = RwLock::new(VecDeque::new());
        let mut sync = dummy_sync_with_peer(client.block_hash_delta_minus(5), &client);
        let chain_info = client.chain_info();
        let ss = TestSnapshotService::new();
        let mut io = TestIo::new(&mut client, &ss, &queue, None);

        let peers = sync.get_lagging_peers(&chain_info);
        let peer_count =
            SyncPropagator::propagate_new_hashes(&mut sync, &chain_info, &mut io, &peers);

        // 1 message should be send
        assert_eq!(1, io.packets.len());
        // 1 peer should be updated
        assert_eq!(1, peer_count);
        // NEW_BLOCK_HASHES_PACKET
        assert_eq!(0x01, io.packets[0].packet_id);
    }

    #[test]
    fn sends_latest_block_to_lagging_peer() {
        let mut client = TestBlockChainClient::new();
        client.add_blocks(100, EachBlockWith::Uncle);
        let queue = RwLock::new(VecDeque::new());
        let mut sync = dummy_sync_with_peer(client.block_hash_delta_minus(5), &client);
        let chain_info = client.chain_info();
        let ss = TestSnapshotService::new();
        let mut io = TestIo::new(&mut client, &ss, &queue, None);
        let peers = sync.get_lagging_peers(&chain_info);
        let peer_count =
            SyncPropagator::propagate_blocks(&mut sync, &chain_info, &mut io, &[], &peers);

        // 1 message should be send
        assert_eq!(1, io.packets.len());
        // 1 peer should be updated
        assert_eq!(1, peer_count);
        // NEW_BLOCK_PACKET
        assert_eq!(0x07, io.packets[0].packet_id);
    }

    #[test]
    fn sends_sealed_block() {
        let mut client = TestBlockChainClient::new();
        client.add_blocks(100, EachBlockWith::Uncle);
        let queue = RwLock::new(VecDeque::new());
        let hash = client.block_hash(BlockId::Number(99)).unwrap();
        let mut sync = dummy_sync_with_peer(client.block_hash_delta_minus(5), &client);
        let chain_info = client.chain_info();
        let ss = TestSnapshotService::new();
        let mut io = TestIo::new(&mut client, &ss, &queue, None);
        let peers = sync.get_lagging_peers(&chain_info);
        let peer_count = SyncPropagator::propagate_blocks(
            &mut sync,
            &chain_info,
            &mut io,
            &[hash.clone()],
            &peers,
        );

        // 1 message should be send
        assert_eq!(1, io.packets.len());
        // 1 peer should be updated
        assert_eq!(1, peer_count);
        // NEW_BLOCK_PACKET
        assert_eq!(0x07, io.packets[0].packet_id);
    }

    #[test]
    fn sends_proposed_block() {
        let mut client = TestBlockChainClient::new();
        client.add_blocks(2, EachBlockWith::Uncle);
        let queue = RwLock::new(VecDeque::new());
        let block = client.block(BlockId::Latest).unwrap().into_inner();
        let mut sync = ChainSync::new(
            SyncConfig::default(),
            &client,
            ForkFilterApi::new_dummy(&client),
        );
        sync.peers.insert(
            0,
            PeerInfo {
                // Messaging protocol
                protocol_version: 2,
                genesis: H256::zero(),
                network_id: 0,
                latest_hash: client.block_hash_delta_minus(1),
                difficulty: None,
                asking: PeerAsking::Nothing,
                asking_blocks: Vec::new(),
                asking_hash: None,
                unfetched_pooled_transactions: Default::default(),
                asking_pooled_transactions: Default::default(),
                ask_time: Instant::now(),
                last_sent_transactions: Default::default(),
                expired: false,
                confirmation: ForkConfirmation::Confirmed,
                snapshot_number: None,
                snapshot_hash: None,
                asking_snapshot_data: None,
                block_set: None,
                client_version: ClientVersion::from(""),
            },
        );
        let ss = TestSnapshotService::new();
        let mut io = TestIo::new(&mut client, &ss, &queue, None);
        SyncPropagator::propagate_proposed_blocks(&mut sync, &mut io, &[block]);

        // 1 message should be sent
        assert_eq!(1, io.packets.len());
        // NEW_BLOCK_PACKET
        assert_eq!(0x07, io.packets[0].packet_id);
    }

    #[test]
    fn propagates_transactions() {
        let mut client = TestBlockChainClient::new();
        client.add_blocks(100, EachBlockWith::Uncle);
        client.insert_transaction_to_queue();
        let mut sync = dummy_sync_with_peer(client.block_hash_delta_minus(1), &client);
        let queue = RwLock::new(VecDeque::new());
        let ss = TestSnapshotService::new();
        let mut io = TestIo::new(&mut client, &ss, &queue, None);
        let peer_count = SyncPropagator::propagate_new_transactions(&mut sync, &mut io, || true);
        // Try to propagate same transactions for the second time
        let peer_count2 = SyncPropagator::propagate_new_transactions(&mut sync, &mut io, || true);
        // Even after new block transactions should not be propagated twice
        sync.chain_new_blocks(&mut io, &[], &[], &[], &[], &[], &[]);
        // Try to propagate same transactions for the third time
        let peer_count3 = SyncPropagator::propagate_new_transactions(&mut sync, &mut io, || true);

        // 1 message should be send
        assert_eq!(1, io.packets.len());
        // 1 peer should be updated but only once
        assert_eq!(1, peer_count);
        assert_eq!(0, peer_count2);
        assert_eq!(0, peer_count3);
        // TRANSACTIONS_PACKET
        assert_eq!(0x02, io.packets[0].packet_id);
    }

    #[test]
    fn does_not_propagate_new_transactions_after_new_block() {
        let mut client = TestBlockChainClient::new();
        client.add_blocks(100, EachBlockWith::Uncle);
        client.insert_transaction_to_queue();
        let mut sync = dummy_sync_with_peer(client.block_hash_delta_minus(1), &client);
        let queue = RwLock::new(VecDeque::new());
        let ss = TestSnapshotService::new();
        let mut io = TestIo::new(&mut client, &ss, &queue, None);
        let peer_count = SyncPropagator::propagate_new_transactions(&mut sync, &mut io, || true);
        io.chain.insert_transaction_to_queue();
        // New block import should not trigger propagation.
        // (we only propagate on timeout)
        sync.chain_new_blocks(&mut io, &[], &[], &[], &[], &[], &[]);

        // 2 message should be send
        assert_eq!(1, io.packets.len());
        // 1 peer should receive the message
        assert_eq!(1, peer_count);
        // TRANSACTIONS_PACKET
        assert_eq!(0x02, io.packets[0].packet_id);
    }

    #[test]
    fn does_not_fail_for_no_peers() {
        let mut client = TestBlockChainClient::new();
        client.add_blocks(100, EachBlockWith::Uncle);
        client.insert_transaction_to_queue();
        // Sync with no peers
        let mut sync = ChainSync::new(
            SyncConfig::default(),
            &client,
            ForkFilterApi::new_dummy(&client),
        );
        let queue = RwLock::new(VecDeque::new());
        let ss = TestSnapshotService::new();
        let mut io = TestIo::new(&mut client, &ss, &queue, None);
        let peer_count = SyncPropagator::propagate_new_transactions(&mut sync, &mut io, || true);
        sync.chain_new_blocks(&mut io, &[], &[], &[], &[], &[], &[]);
        // Try to propagate same transactions for the second time
        let peer_count2 = SyncPropagator::propagate_new_transactions(&mut sync, &mut io, || true);

        assert_eq!(0, io.packets.len());
        assert_eq!(0, peer_count);
        assert_eq!(0, peer_count2);
    }

    #[test]
    fn propagates_transactions_without_alternating() {
        let mut client = TestBlockChainClient::new();
        client.add_blocks(100, EachBlockWith::Uncle);
        client.insert_transaction_to_queue();
        let mut sync = dummy_sync_with_peer(client.block_hash_delta_minus(1), &client);
        let queue = RwLock::new(VecDeque::new());
        let ss = TestSnapshotService::new();
        // should sent some
        {
            let mut io = TestIo::new(&mut client, &ss, &queue, None);
            let peer_count =
                SyncPropagator::propagate_new_transactions(&mut sync, &mut io, || true);
            assert_eq!(1, io.packets.len());
            assert_eq!(1, peer_count);
        }
        // Insert some more
        client.insert_transaction_to_queue();
        let (peer_count2, peer_count3) = {
            let mut io = TestIo::new(&mut client, &ss, &queue, None);
            // Propagate new transactions
            let peer_count2 =
                SyncPropagator::propagate_new_transactions(&mut sync, &mut io, || true);
            // And now the peer should have all transactions
            let peer_count3 =
                SyncPropagator::propagate_new_transactions(&mut sync, &mut io, || true);
            (peer_count2, peer_count3)
        };

        // 2 message should be send (in total)
        assert_eq!(2, queue.read().len());
        // 1 peer should be updated but only once after inserting new transaction
        assert_eq!(1, peer_count2);
        assert_eq!(0, peer_count3);
        // TRANSACTIONS_PACKET
        assert_eq!(0x02, queue.read()[0].packet_id);
        assert_eq!(0x02, queue.read()[1].packet_id);
    }

    #[test]
    fn should_maintain_transations_propagation_stats() {
        let mut client = TestBlockChainClient::new();
        client.add_blocks(100, EachBlockWith::Uncle);
        client.insert_transaction_to_queue();
        let mut sync = dummy_sync_with_peer(client.block_hash_delta_minus(1), &client);
        let queue = RwLock::new(VecDeque::new());
        let ss = TestSnapshotService::new();
        let mut io = TestIo::new(&mut client, &ss, &queue, None);
        SyncPropagator::propagate_new_transactions(&mut sync, &mut io, || true);

        let stats = sync.transactions_stats();
        assert_eq!(
            stats.len(),
            1,
            "Should maintain stats for single transaction."
        )
    }

    #[test]
    fn should_propagate_service_transaction_to_selected_peers_only() {
        let mut client = TestBlockChainClient::new();
        client.insert_transaction_with_gas_price_to_queue(U256::zero());
        let block_hash = client.block_hash_delta_minus(1);
        let mut sync = ChainSync::new(
            SyncConfig::default(),
            &client,
            ForkFilterApi::new_dummy(&client),
        );
        let queue = RwLock::new(VecDeque::new());
        let ss = TestSnapshotService::new();
        let mut io = TestIo::new(&mut client, &ss, &queue, None);

        // when peer#1 is Geth
        insert_dummy_peer(&mut sync, 1, block_hash);
        io.peers_info.insert(1, "Geth".to_owned());
        // and peer#2 is OpenEthereum, accepting service transactions
        insert_dummy_peer(&mut sync, 2, block_hash);
        io.peers_info
            .insert(2, "OpenEthereum/v2.6.0/linux/rustc".to_owned());
        // and peer#3 is OpenEthereum, accepting service transactions
        insert_dummy_peer(&mut sync, 3, block_hash);
        io.peers_info
            .insert(3, "OpenEthereum/ABCDEFGH/v2.7.3/linux/rustc".to_owned());

        // and new service transaction is propagated to peers
        SyncPropagator::propagate_new_transactions(&mut sync, &mut io, || true);

        // peer#2 && peer#3 are receiving service transaction
        assert!(io
            .packets
            .iter()
            .any(|p| p.packet_id == 0x02 && p.recipient == 2)); // TRANSACTIONS_PACKET
        assert!(io
            .packets
            .iter()
            .any(|p| p.packet_id == 0x02 && p.recipient == 3)); // TRANSACTIONS_PACKET
        assert_eq!(io.packets.len(), 2);
    }

    #[test]
    fn should_propagate_service_transaction_is_sent_as_separate_message() {
        let mut client = TestBlockChainClient::new();
        let tx1_hash = client.insert_transaction_to_queue();
        let tx2_hash = client.insert_transaction_with_gas_price_to_queue(U256::zero());
        let block_hash = client.block_hash_delta_minus(1);
        let mut sync = ChainSync::new(
            SyncConfig::default(),
            &client,
            ForkFilterApi::new_dummy(&client),
        );
        let queue = RwLock::new(VecDeque::new());
        let ss = TestSnapshotService::new();
        let mut io = TestIo::new(&mut client, &ss, &queue, None);

        // when peer#1 is OpenEthereum, accepting service transactions
        insert_dummy_peer(&mut sync, 1, block_hash);
        io.peers_info
            .insert(1, "OpenEthereum/v2.6.0/linux/rustc".to_owned());

        // and service + non-service transactions are propagated to peers
        SyncPropagator::propagate_new_transactions(&mut sync, &mut io, || true);

        // two separate packets for peer are queued:
        // 1) with non-service-transaction
        // 2) with service transaction
        let sent_transactions: Vec<UnverifiedTransaction> = io
            .packets
            .iter()
            .filter_map(|p| {
                if p.packet_id != 0x02 || p.recipient != 1 {
                    // TRANSACTIONS_PACKET
                    return None;
                }

                let rlp = Rlp::new(&*p.data);
                let item_count = rlp.item_count().unwrap_or(0);
                if item_count != 1 {
                    return None;
                }

                rlp.at(0)
                    .ok()
                    .and_then(|r| TypedTransaction::decode_rlp(&r).ok())
            })
            .collect();
        assert_eq!(sent_transactions.len(), 2);
        assert!(sent_transactions.iter().any(|tx| tx.hash() == tx1_hash));
        assert!(sent_transactions.iter().any(|tx| tx.hash() == tx2_hash));
    }
}<|MERGE_RESOLUTION|>--- conflicted
+++ resolved
@@ -256,7 +256,6 @@
                 for tx in &transactions {
                     let hash = tx.hash();
                     if to_send.contains(&hash) {
-<<<<<<< HEAD
                         if is_hashes {
                             if pushed >= NEW_POOLED_HASHES_LIMIT {
                                 debug!(target: "sync", "NewPooledTransactionHashes length limit reached. Sending incomplete list of {}/{} transactions.", pushed, to_send.len());
@@ -265,28 +264,15 @@
                             packet.append(&hash);
                             pushed += 1
                         } else {
-                            let appended = packet.append_raw_checked(
-                                &tx.encode(),
-                                1,
-                                MAX_TRANSACTION_PACKET_SIZE,
-                            );
-                            if !appended {
+                            tx.rlp_append(&mut packet);
+                            pushed += 1;
+                            // this is not hard limit and we are okay with it. Max default tx size is 300k.
+                            if packet.as_raw().len() >= MAX_TRANSACTION_PACKET_SIZE {
                                 // Maximal packet size reached just proceed with sending
                                 debug!(target: "sync", "Transaction packet size limit reached. Sending incomplete set of {}/{} transactions.", pushed, to_send.len());
                                 to_send = to_send.into_iter().take(pushed).collect();
                                 break;
                             }
-                            pushed += 1;
-=======
-                        tx.rlp_append(&mut packet);
-                        pushed += 1;
-                        // this is not hard limit and we are okay with it. Max default tx size is 300k.
-                        if packet.as_raw().len() >= MAX_TRANSACTION_PACKET_SIZE {
-                            // Maximal packet size reached just proceed with sending
-                            debug!(target: "sync", "Transaction packet size limit reached. Sending incomplete set of {}/{} transactions.", pushed, to_send.len());
-                            to_send = to_send.into_iter().take(pushed).collect();
-                            break;
->>>>>>> 6f5a00a6
                         }
                     }
                 }
