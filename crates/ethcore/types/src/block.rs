--- conflicted
+++ resolved
@@ -33,19 +33,12 @@
 
 use crate::bytes::Bytes;
 
-<<<<<<< HEAD
-use header::Header;
-use rlp::{DecoderError, Rlp, RlpStream};
-use transaction::{TypedTransaction, UnverifiedTransaction};
-=======
 use crate::{
     header::Header,
     transaction::{TypedTransaction, UnverifiedTransaction},
+    BlockNumber,
 };
-use rlp::{Decodable, DecoderError, Rlp, RlpStream};
->>>>>>> 2df74c26
-
-use crate::BlockNumber;
+use rlp::{DecoderError, Rlp, RlpStream};
 
 /// A block, encoded as it is on the block chain.
 #[derive(Default, Debug, Clone, PartialEq)]
