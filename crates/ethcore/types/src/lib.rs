--- conflicted
+++ resolved
@@ -34,19 +34,9 @@
 #![allow(missing_docs)]
 #![warn(unused_extern_crates)]
 
-<<<<<<< HEAD
 pub use keccak_hash as hash;
 pub use parity_bytes as bytes;
-=======
-extern crate ethereum_types;
-extern crate keccak_hash as hash;
-extern crate parity_bytes as bytes;
-extern crate parity_crypto as crypto;
-extern crate parity_util_mem;
-extern crate rlp;
-extern crate serde_repr;
-extern crate unexpected;
->>>>>>> a0f406e2
+pub use parity_crypto as crypto;
 
 #[macro_use]
 extern crate rlp_derive;
