--- conflicted
+++ resolved
@@ -432,10 +432,6 @@
     /// Legacy EIP-86 compatible empty signature.
     /// This method is used in json tests as well as
     /// signature verification tests.
-<<<<<<< HEAD
-    //#[cfg(any(test, feature = "test-helpers"))]
-=======
->>>>>>> 5eacff59
     pub fn null_sign(self, chain_id: u64) -> SignedTransaction {
         SignedTransaction {
             transaction: UnverifiedTransaction {
