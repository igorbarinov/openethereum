// Copyright 2015-2020 Parity Technologies (UK) Ltd.
// This file is part of OpenEthereum.

// OpenEthereum is free software: you can redistribute it and/or modify
// it under the terms of the GNU General Public License as published by
// the Free Software Foundation, either version 3 of the License, or
// (at your option) any later version.

// OpenEthereum is distributed in the hope that it will be useful,
// but WITHOUT ANY WARRANTY; without even the implied warranty of
// MERCHANTABILITY or FITNESS FOR A PARTICULAR PURPOSE.  See the
// GNU General Public License for more details.

// You should have received a copy of the GNU General Public License
// along with OpenEthereum.  If not, see <http://www.gnu.org/licenses/>.

//! Block header.

use crate::{
    bytes::Bytes,
    hash::{keccak, KECCAK_EMPTY_LIST_RLP, KECCAK_NULL_RLP},
    BlockNumber,
};
use ethereum_types::{Address, Bloom, H256, U256};
<<<<<<< HEAD
use hash::{keccak, KECCAK_EMPTY_LIST_RLP, KECCAK_NULL_RLP};
use heapsize::HeapSizeOf;
use rlp::{DecoderError, Encodable, Rlp, RlpStream};
use BlockNumber;
=======
use parity_util_mem::MallocSizeOf;
use rlp::{Decodable, DecoderError, Encodable, Rlp, RlpStream};
>>>>>>> 2df74c26

/// Semantic boolean for when a seal/signature is included.
#[derive(Debug, Clone, Copy)]
enum Seal {
    /// The seal/signature is included.
    With,
    /// The seal/signature is not included.
    Without,
}

/// Extended block header, wrapping `Header` with finalized and total difficulty information.
#[derive(Debug, Clone, PartialEq, Eq)]
pub struct ExtendedHeader {
    /// The actual header.
    pub header: Header,
    /// Whether the block underlying this header is considered finalized.
    pub is_finalized: bool,
    /// The parent block difficulty.
    pub parent_total_difficulty: U256,
}

/// A block header.
///
/// Reflects the specific RLP fields of a block in the chain with additional room for the seal
/// which is non-specific.
///
/// Doesn't do all that much on its own.
<<<<<<< HEAD
///
/// Two versions of header exist. First one is before EIP1559. Second version is after EIP1559.
/// EIP1559 version added field base_fee_per_gas. EIP1559 header version has seal field containing seal + base_fee_per_gas!
#[derive(Debug, Clone, Eq)]
=======
#[derive(Debug, Clone, Eq, MallocSizeOf)]
>>>>>>> 2df74c26
pub struct Header {
    /// Parent hash.
    parent_hash: H256,
    /// Block timestamp.
    timestamp: u64,
    /// Block number.
    number: BlockNumber,
    /// Block author.
    author: Address,

    /// Transactions root.
    transactions_root: H256,
    /// Block uncles hash.
    uncles_hash: H256,
    /// Block extra data.
    extra_data: Bytes,

    /// State root.
    state_root: H256,
    /// Block receipts root.
    receipts_root: H256,
    /// Block bloom.
    log_bloom: Bloom,
    /// Gas used for contracts execution.
    gas_used: U256,
    /// Block gas limit. On EIP1559 activation it becomes gas_target.
    gas_limit: U256,
    /// Block difficulty.
    difficulty: U256,
    /// Vector of post-RLP-encoded fields.
    seal: Vec<Bytes>,

    /// Base fee per gas. Introduced by EIP1559.
    base_fee_per_gas: Option<U256>,

    /// Memoized hash of that header and the seal.
    hash: Option<H256>,
}

impl PartialEq for Header {
    fn eq(&self, c: &Header) -> bool {
        if let (&Some(ref h1), &Some(ref h2)) = (&self.hash, &c.hash) {
            if h1 == h2 {
                return true;
            }
        }

        self.parent_hash == c.parent_hash
            && self.timestamp == c.timestamp
            && self.number == c.number
            && self.author == c.author
            && self.transactions_root == c.transactions_root
            && self.uncles_hash == c.uncles_hash
            && self.extra_data == c.extra_data
            && self.state_root == c.state_root
            && self.receipts_root == c.receipts_root
            && self.log_bloom == c.log_bloom
            && self.gas_used == c.gas_used
            && self.gas_limit == c.gas_limit
            && self.difficulty == c.difficulty
            && self.seal == c.seal
            && self.base_fee_per_gas == c.base_fee_per_gas
    }
}

impl Default for Header {
    fn default() -> Self {
        Header {
            parent_hash: H256::default(),
            timestamp: 0,
            number: 0,
            author: Address::default(),

            transactions_root: KECCAK_NULL_RLP,
            uncles_hash: KECCAK_EMPTY_LIST_RLP,
            extra_data: vec![],

            state_root: KECCAK_NULL_RLP,
            receipts_root: KECCAK_NULL_RLP,
            log_bloom: Bloom::default(),
            gas_used: U256::default(),
            gas_limit: U256::default(),

            difficulty: U256::default(),
            seal: vec![],
            hash: None,
            base_fee_per_gas: None,
        }
    }
}

impl Header {
    /// Create a new, default-valued, header.
    pub fn new() -> Self {
        Self::default()
    }

    /// Get the parent_hash field of the header.
    pub fn parent_hash(&self) -> &H256 {
        &self.parent_hash
    }

    /// Get the timestamp field of the header.
    pub fn timestamp(&self) -> u64 {
        self.timestamp
    }

    /// Get the number field of the header.
    pub fn number(&self) -> BlockNumber {
        self.number
    }

    /// Get the author field of the header.
    pub fn author(&self) -> &Address {
        &self.author
    }

    /// Get the extra data field of the header.
    pub fn extra_data(&self) -> &Bytes {
        &self.extra_data
    }

    /// Get the state root field of the header.
    pub fn state_root(&self) -> &H256 {
        &self.state_root
    }

    /// Get the receipts root field of the header.
    pub fn receipts_root(&self) -> &H256 {
        &self.receipts_root
    }

    /// Get the log bloom field of the header.
    pub fn log_bloom(&self) -> &Bloom {
        &self.log_bloom
    }

    /// Get the transactions root field of the header.
    pub fn transactions_root(&self) -> &H256 {
        &self.transactions_root
    }

    /// Get the uncles hash field of the header.
    pub fn uncles_hash(&self) -> &H256 {
        &self.uncles_hash
    }

    /// Get the gas used field of the header.
    pub fn gas_used(&self) -> &U256 {
        &self.gas_used
    }

    /// Get the gas limit field of the header. On EIP1559 activation it becomes gas_target.
    pub fn gas_limit(&self) -> &U256 {
        &self.gas_limit
    }

    /// Get the difficulty field of the header.
    pub fn difficulty(&self) -> &U256 {
        &self.difficulty
    }

    /// Get the seal field of the header.
    pub fn seal(&self) -> &[Bytes] {
        &self.seal
    }

    /// Get the base fee field of the header.
    pub fn base_fee(&self) -> Option<U256> {
        self.base_fee_per_gas
    }

    /// Get the seal field with RLP-decoded values as bytes.
    pub fn decode_seal<'a, T: ::std::iter::FromIterator<&'a [u8]>>(
        &'a self,
    ) -> Result<T, DecoderError> {
        self.seal.iter().map(|rlp| Rlp::new(rlp).data()).collect()
    }

    /// Set the number field of the header.
    pub fn set_parent_hash(&mut self, a: H256) {
        change_field(&mut self.hash, &mut self.parent_hash, a);
    }

    /// Set the uncles hash field of the header.
    pub fn set_uncles_hash(&mut self, a: H256) {
        change_field(&mut self.hash, &mut self.uncles_hash, a);
    }
    /// Set the state root field of the header.
    pub fn set_state_root(&mut self, a: H256) {
        change_field(&mut self.hash, &mut self.state_root, a);
    }

    /// Set the transactions root field of the header.
    pub fn set_transactions_root(&mut self, a: H256) {
        change_field(&mut self.hash, &mut self.transactions_root, a);
    }

    /// Set the receipts root field of the header.
    pub fn set_receipts_root(&mut self, a: H256) {
        change_field(&mut self.hash, &mut self.receipts_root, a);
    }

    /// Set the log bloom field of the header.
    pub fn set_log_bloom(&mut self, a: Bloom) {
        change_field(&mut self.hash, &mut self.log_bloom, a);
    }

    /// Set the timestamp field of the header.
    pub fn set_timestamp(&mut self, a: u64) {
        change_field(&mut self.hash, &mut self.timestamp, a);
    }

    /// Set the number field of the header.
    pub fn set_number(&mut self, a: BlockNumber) {
        change_field(&mut self.hash, &mut self.number, a);
    }

    /// Set the author field of the header.
    pub fn set_author(&mut self, a: Address) {
        change_field(&mut self.hash, &mut self.author, a);
    }

    /// Set the extra data field of the header.
    pub fn set_extra_data(&mut self, a: Bytes) {
        change_field(&mut self.hash, &mut self.extra_data, a);
    }

    /// Set the gas used field of the header.
    pub fn set_gas_used(&mut self, a: U256) {
        change_field(&mut self.hash, &mut self.gas_used, a);
    }

    /// Set the gas limit field of the header.
    pub fn set_gas_limit(&mut self, a: U256) {
        change_field(&mut self.hash, &mut self.gas_limit, a);
    }

    /// Set the difficulty field of the header.
    pub fn set_difficulty(&mut self, a: U256) {
        change_field(&mut self.hash, &mut self.difficulty, a);
    }

    /// Set the seal field of the header.
    pub fn set_seal(&mut self, a: Vec<Bytes>) {
        change_field(&mut self.hash, &mut self.seal, a)
    }

    /// Get & memoize the hash of this header (keccak of the RLP with seal).
    pub fn compute_hash(&mut self) -> H256 {
        let hash = self.hash();
        self.hash = Some(hash);
        hash
    }

    /// Set the block base fee of the header.
    pub fn set_base_fee(&mut self, a: Option<U256>) {
        change_field(&mut self.hash, &mut self.base_fee_per_gas, a);
    }

    /// Get the hash of this header (keccak of the RLP with seal).
    /// eip1559 option is not important, since Seal::With is used.
    pub fn hash(&self) -> H256 {
        self.hash.unwrap_or_else(|| keccak(self.rlp(Seal::With)))
    }

    /// Get the hash of the header excluding the seal
    pub fn bare_hash(&self) -> H256 {
        keccak(self.rlp(Seal::Without))
    }

    /// Encode the header, getting a type-safe wrapper around the RLP.
<<<<<<< HEAD
    /// eip1559 option is not important, since Seal::With is used.
    pub fn encoded(&self) -> ::encoded::Header {
        ::encoded::Header::new(self.rlp(Seal::With))
=======
    pub fn encoded(&self) -> crate::encoded::Header {
        crate::encoded::Header::new(self.rlp(Seal::With))
>>>>>>> 2df74c26
    }

    /// Get the RLP representation of this Header.
    fn rlp(&self, with_seal: Seal) -> Bytes {
        let mut s = RlpStream::new();
        self.stream_rlp(&mut s, with_seal);
        s.out()
    }

    /// Place this header into an RLP stream `s`, optionally `with_seal`.
    fn stream_rlp(&self, s: &mut RlpStream, with_seal: Seal) {
        let stream_length_without_seal = if self.base_fee_per_gas.is_some() {
            14
        } else {
            13
        };

        if let Seal::With = with_seal {
            s.begin_list(stream_length_without_seal + self.seal.len());
        } else {
            s.begin_list(stream_length_without_seal);
        }

        s.append(&self.parent_hash);
        s.append(&self.uncles_hash);
        s.append(&self.author);
        s.append(&self.state_root);
        s.append(&self.transactions_root);
        s.append(&self.receipts_root);
        s.append(&self.log_bloom);
        s.append(&self.difficulty);
        s.append(&self.number);
        s.append(&self.gas_limit);
        s.append(&self.gas_used);
        s.append(&self.timestamp);
        s.append(&self.extra_data);

        if let Seal::With = with_seal {
            for b in &self.seal {
                s.append_raw(b, 1);
            }
        }

        if self.base_fee_per_gas.is_some() {
            s.append(&self.base_fee_per_gas.unwrap());
        }
    }
}

/// Alter value of given field, reset memoised hash if changed.
fn change_field<T>(hash: &mut Option<H256>, field: &mut T, value: T)
where
    T: PartialEq<T>,
{
    if field != &value {
        *field = value;
        *hash = None;
    }
}

impl Header {
    pub fn decode_rlp(r: &Rlp, eip1559_transition: BlockNumber) -> Result<Self, DecoderError> {
        let mut blockheader = Header {
            parent_hash: r.val_at(0)?,
            uncles_hash: r.val_at(1)?,
            author: r.val_at(2)?,
            state_root: r.val_at(3)?,
            transactions_root: r.val_at(4)?,
            receipts_root: r.val_at(5)?,
            log_bloom: r.val_at(6)?,
            difficulty: r.val_at(7)?,
            number: r.val_at(8)?,
            gas_limit: r.val_at(9)?,
            gas_used: r.val_at(10)?,
            timestamp: r.val_at(11)?,
            extra_data: r.val_at(12)?,
            seal: vec![],
            hash: keccak(r.as_raw()).into(),
            base_fee_per_gas: None,
        };

        if blockheader.number >= eip1559_transition {
            for i in 13..r.item_count()? - 1 {
                blockheader.seal.push(r.at(i)?.as_raw().to_vec())
            }
            blockheader.base_fee_per_gas = Some(r.val_at(r.item_count()? - 1)?);
        } else {
            for i in 13..r.item_count()? {
                blockheader.seal.push(r.at(i)?.as_raw().to_vec())
            }
        }

        Ok(blockheader)
    }

    pub fn decode_rlp_list(
        rlp: &Rlp,
        eip1559_transition: BlockNumber,
    ) -> Result<Vec<Self>, DecoderError> {
        if !rlp.is_list() {
            // at least one byte needs to be present
            return Err(DecoderError::RlpIncorrectListLen);
        }
        let mut output = Vec::with_capacity(rlp.item_count()?);
        for h in rlp.iter() {
            output.push(Self::decode_rlp(&h, eip1559_transition)?);
        }
        Ok(output)
    }
}

impl Encodable for Header {
    fn rlp_append(&self, s: &mut RlpStream) {
        self.stream_rlp(s, Seal::With);
    }
}

impl ExtendedHeader {
    /// Returns combined difficulty of all ancestors together with the difficulty of this header.
    pub fn total_score(&self) -> U256 {
        self.parent_total_difficulty + *self.header.difficulty()
    }
}

#[cfg(test)]
mod tests {
    use crate::BlockNumber;

    use super::Header;
    use ethereum_types::U256;
    use rlp::{self, Rlp};
    use rustc_hex::FromHex;

    #[test]
    fn test_header_seal_fields() {
        // that's rlp of block header created with ethash engine.
        let header_rlp = "f901f9a0d405da4e66f1445d455195229624e133f5baafe72b5cf7b3c36c12c8146e98b7a01dcc4de8dec75d7aab85b567b6ccd41ad312451b948a7413f0a142fd40d49347948888f1f195afa192cfee860698584c030f4c9db1a05fb2b4bfdef7b314451cb138a534d225c922fc0e5fbe25e451142732c3e25c25a088d2ec6b9860aae1a2c3b299f72b6a5d70d7f7ba4722c78f2c49ba96273c2158a007c6fdfa8eea7e86b81f5b0fc0f78f90cc19f4aa60d323151e0cac660199e9a1b90100000000000000000000000000000000000000000000000000000000000000000000000000000000000000000000000000000000000000000000000000000000000000000000000000000000000000000000000000000000000000000000000000000000000000000000000000000000000000000000000000000000000000000000000000000000000000000000000000000000000000000000000000000000000000000000000000000000000000000000000000000000000000000000000000000000000000000000000000000000000000000000000000000000000000000000000000000000000000000000000000000000000000000000000000000000008302008003832fefba82524d84568e932a80a0a0349d8c3df71f1a48a9df7d03fd5f14aeee7d91332c009ecaff0a71ead405bd88ab4e252a7e8c2a23".from_hex().unwrap();
        let mix_hash = "a0a0349d8c3df71f1a48a9df7d03fd5f14aeee7d91332c009ecaff0a71ead405bd"
            .from_hex()
            .unwrap();
        let mix_hash_decoded = "a0349d8c3df71f1a48a9df7d03fd5f14aeee7d91332c009ecaff0a71ead405bd"
            .from_hex()
            .unwrap();
        let nonce = "88ab4e252a7e8c2a23".from_hex().unwrap();
        let nonce_decoded = "ab4e252a7e8c2a23".from_hex().unwrap();

        let rlp = Rlp::new(&header_rlp);
        let header: Header =
            Header::decode_rlp(&rlp, BlockNumber::max_value()).expect("error decoding header");
        let seal_fields = header.seal.clone();
        assert_eq!(seal_fields.len(), 2);
        assert_eq!(seal_fields[0], mix_hash);
        assert_eq!(seal_fields[1], nonce);

        let decoded_seal = header.decode_seal::<Vec<_>>().unwrap();
        assert_eq!(decoded_seal.len(), 2);
        assert_eq!(decoded_seal[0], &*mix_hash_decoded);
        assert_eq!(decoded_seal[1], &*nonce_decoded);
    }

    #[test]
    fn test_header_seal_fields_after_1559() {
        let header_rlp = "f901faa0d405da4e66f1445d455195229624e133f5baafe72b5cf7b3c36c12c8146e98b7a01dcc4de8dec75d7aab85b567b6ccd41ad312451b948a7413f0a142fd40d49347948888f1f195afa192cfee860698584c030f4c9db1a05fb2b4bfdef7b314451cb138a534d225c922fc0e5fbe25e451142732c3e25c25a088d2ec6b9860aae1a2c3b299f72b6a5d70d7f7ba4722c78f2c49ba96273c2158a007c6fdfa8eea7e86b81f5b0fc0f78f90cc19f4aa60d323151e0cac660199e9a1b90100000000000000000000000000000000000000000000000000000000000000000000000000000000000000000000000000000000000000000000000000000000000000000000000000000000000000000000000000000000000000000000000000000000000000000000000000000000000000000000000000000000000000000000000000000000000000000000000000000000000000000000000000000000000000000000000000000000000000000000000000000000000000000000000000000000000000000000000000000000000000000000000000000000000000000000000000000000000000000000000000000000000000000000000000000000008302008011832fefba82524d84568e932a80a0a0349d8c3df71f1a48a9df7d03fd5f14aeee7d91332c009ecaff0a71ead405bd88ab4e252a7e8c2a2364".from_hex().unwrap();
        let rlp = Rlp::new(&header_rlp);
        let mut header: Header =
            Header::decode_rlp(&rlp, BlockNumber::default()).expect("error decoding header");

        assert_eq!(header.seal().len(), 2);
        assert_eq!(header.base_fee().unwrap(), U256::from(100));

        let new_base_fee = U256::from(200);
        header.set_base_fee(Some(new_base_fee));
        assert_eq!(header.base_fee().unwrap(), new_base_fee);

        let seal = vec![vec![50u8], vec![60u8]];
        header.set_seal(seal.clone());
        assert_eq!(header.seal(), seal);
        assert_eq!(header.base_fee().unwrap(), new_base_fee);

        let decoded_seal = header.decode_seal::<Vec<_>>().unwrap();
        assert_eq!(decoded_seal.len(), 2);
    }

    #[test]
    fn decode_and_encode_header() {
        // that's rlp of block header created with ethash engine.
        let header_rlp = "f901f9a0d405da4e66f1445d455195229624e133f5baafe72b5cf7b3c36c12c8146e98b7a01dcc4de8dec75d7aab85b567b6ccd41ad312451b948a7413f0a142fd40d49347948888f1f195afa192cfee860698584c030f4c9db1a05fb2b4bfdef7b314451cb138a534d225c922fc0e5fbe25e451142732c3e25c25a088d2ec6b9860aae1a2c3b299f72b6a5d70d7f7ba4722c78f2c49ba96273c2158a007c6fdfa8eea7e86b81f5b0fc0f78f90cc19f4aa60d323151e0cac660199e9a1b90100000000000000000000000000000000000000000000000000000000000000000000000000000000000000000000000000000000000000000000000000000000000000000000000000000000000000000000000000000000000000000000000000000000000000000000000000000000000000000000000000000000000000000000000000000000000000000000000000000000000000000000000000000000000000000000000000000000000000000000000000000000000000000000000000000000000000000000000000000000000000000000000000000000000000000000000000000000000000000000000000000000000000000000000000000000008302008003832fefba82524d84568e932a80a0a0349d8c3df71f1a48a9df7d03fd5f14aeee7d91332c009ecaff0a71ead405bd88ab4e252a7e8c2a23".from_hex().unwrap();
        let rlp = Rlp::new(&header_rlp);

        let header: Header =
            Header::decode_rlp(&rlp, BlockNumber::max_value()).expect("error decoding header");
        let encoded_header = rlp::encode(&header);

        assert_eq!(header_rlp, encoded_header);
    }

    #[test]
    fn decode_and_encode_header_after_1559() {
        // that's rlp of block header created with ethash engine.
        let header_rlp = "f901faa0d405da4e66f1445d455195229624e133f5baafe72b5cf7b3c36c12c8146e98b7a01dcc4de8dec75d7aab85b567b6ccd41ad312451b948a7413f0a142fd40d49347948888f1f195afa192cfee860698584c030f4c9db1a05fb2b4bfdef7b314451cb138a534d225c922fc0e5fbe25e451142732c3e25c25a088d2ec6b9860aae1a2c3b299f72b6a5d70d7f7ba4722c78f2c49ba96273c2158a007c6fdfa8eea7e86b81f5b0fc0f78f90cc19f4aa60d323151e0cac660199e9a1b90100000000000000000000000000000000000000000000000000000000000000000000000000000000000000000000000000000000000000000000000000000000000000000000000000000000000000000000000000000000000000000000000000000000000000000000000000000000000000000000000000000000000000000000000000000000000000000000000000000000000000000000000000000000000000000000000000000000000000000000000000000000000000000000000000000000000000000000000000000000000000000000000000000000000000000000000000000000000000000000000000000000000000000000000000000000008302008011832fefba82524d84568e932a80a0a0349d8c3df71f1a48a9df7d03fd5f14aeee7d91332c009ecaff0a71ead405bd88ab4e252a7e8c2a2364".from_hex().unwrap();
        let rlp = Rlp::new(&header_rlp);

        let header: Header =
            Header::decode_rlp(&rlp, BlockNumber::default()).expect("error decoding header");
        let encoded_header = rlp::encode(&header);

        assert_eq!(header_rlp, encoded_header);
    }

    #[test]
    fn reject_header_with_large_timestamp() {
        // that's rlp of block header created with ethash engine.
        // The encoding contains a large timestamp (295147905179352825856)
        let header_rlp = "f901f9a0d405da4e66f1445d455195229624e133f5baafe72b5cf7b3c36c12c8146e98b7a01dcc4de8dec75d7aab85b567b6ccd41ad312451b948a7413f0a142fd40d49347948888f1f195afa192cfee860698584c030f4c9db1a05fb2b4bfdef7b314451cb138a534d225c922fc0e5fbe25e451142732c3e25c25a088d2ec6b9860aae1a2c3b299f72b6a5d70d7f7ba4722c78f2c49ba96273c2158a007c6fdfa8eea7e86b81f5b0fc0f78f90cc19f4aa60d323151e0cac660199e9a1b90100000000000000000000000000000000000000000000000000000000000000000000000000000000000000000000000000000000000000000000000000000000000000000000000000000000000000000000000000000000000000000000000000000000000000000000000000000000000000000000000000000000000000000000000000000000000000000000000000000000000000000000000000000000000000000000000000000000000000000000000000000000000000000000000000000000000000000000000000000000000000000000000000000000000000000000000000000000000000000000000000000000000000000000000000000000008302008003832fefba82524d891000000000000000000080a0a0349d8c3df71f1a48a9df7d03fd5f14aeee7d91332c009ecaff0a71ead405bd88ab4e252a7e8c2a23".from_hex().unwrap();
        let rlp = Rlp::new(&header_rlp);

        // This should fail decoding timestamp
        let header: Result<Header, _> = Header::decode_rlp(&rlp, BlockNumber::max_value());
        assert_eq!(header.unwrap_err(), rlp::DecoderError::RlpIsTooBig);
    }

    #[test]
    fn hash_should_be_different() {
        let header_legacy = Header::new();
        let mut header_1559 = Header::new();

        header_1559.set_base_fee(Some(U256::from(100)));

        let hash_legacy = header_legacy.hash();
        let hash_1559 = header_1559.hash();

        assert_ne!(hash_legacy, hash_1559);
    }
}<|MERGE_RESOLUTION|>--- conflicted
+++ resolved
@@ -22,15 +22,8 @@
     BlockNumber,
 };
 use ethereum_types::{Address, Bloom, H256, U256};
-<<<<<<< HEAD
-use hash::{keccak, KECCAK_EMPTY_LIST_RLP, KECCAK_NULL_RLP};
-use heapsize::HeapSizeOf;
+use parity_util_mem::MallocSizeOf;
 use rlp::{DecoderError, Encodable, Rlp, RlpStream};
-use BlockNumber;
-=======
-use parity_util_mem::MallocSizeOf;
-use rlp::{Decodable, DecoderError, Encodable, Rlp, RlpStream};
->>>>>>> 2df74c26
 
 /// Semantic boolean for when a seal/signature is included.
 #[derive(Debug, Clone, Copy)]
@@ -58,14 +51,10 @@
 /// which is non-specific.
 ///
 /// Doesn't do all that much on its own.
-<<<<<<< HEAD
 ///
 /// Two versions of header exist. First one is before EIP1559. Second version is after EIP1559.
-/// EIP1559 version added field base_fee_per_gas. EIP1559 header version has seal field containing seal + base_fee_per_gas!
-#[derive(Debug, Clone, Eq)]
-=======
+/// EIP1559 version added field base_fee_per_gas.
 #[derive(Debug, Clone, Eq, MallocSizeOf)]
->>>>>>> 2df74c26
 pub struct Header {
     /// Parent hash.
     parent_hash: H256,
@@ -327,7 +316,6 @@
     }
 
     /// Get the hash of this header (keccak of the RLP with seal).
-    /// eip1559 option is not important, since Seal::With is used.
     pub fn hash(&self) -> H256 {
         self.hash.unwrap_or_else(|| keccak(self.rlp(Seal::With)))
     }
@@ -338,14 +326,8 @@
     }
 
     /// Encode the header, getting a type-safe wrapper around the RLP.
-<<<<<<< HEAD
-    /// eip1559 option is not important, since Seal::With is used.
-    pub fn encoded(&self) -> ::encoded::Header {
-        ::encoded::Header::new(self.rlp(Seal::With))
-=======
     pub fn encoded(&self) -> crate::encoded::Header {
         crate::encoded::Header::new(self.rlp(Seal::With))
->>>>>>> 2df74c26
     }
 
     /// Get the RLP representation of this Header.
