// Copyright 2015-2020 Parity Technologies (UK) Ltd.
// This file is part of OpenEthereum.

// OpenEthereum is free software: you can redistribute it and/or modify
// it under the terms of the GNU General Public License as published by
// the Free Software Foundation, either version 3 of the License, or
// (at your option) any later version.

// OpenEthereum is distributed in the hope that it will be useful,
// but WITHOUT ANY WARRANTY; without even the implied warranty of
// MERCHANTABILITY or FITNESS FOR A PARTICULAR PURPOSE.  See the
// GNU General Public License for more details.

// You should have received a copy of the GNU General Public License
// along with OpenEthereum.  If not, see <http://www.gnu.org/licenses/>.

//! General test deserialization.

<<<<<<< HEAD
use crate::{
    bytes::Bytes,
    hash::{Address, H256},
    maybe::MaybeEmpty,
    spec::ForkSpec,
    state::{AccountState, Env},
    uint::Uint,
};

use common_types::transaction::{
    AccessListTx, Action, SignedTransaction, Transaction, TypedTransaction,
};
use ethkey::Secret;
=======
use bytes::Bytes;
use crypto::publickey::Secret;
use hash::{Address, H256};
use maybe::MaybeEmpty;
>>>>>>> a0f406e2
use serde_json::{self, Error};
use std::{collections::BTreeMap, io::Read};

use crate::blockchain::transaction::AccessList;

/// State test deserializer.
#[derive(Debug, PartialEq, Deserialize)]
pub struct Test(BTreeMap<String, State>);

impl IntoIterator for Test {
    type Item = <BTreeMap<String, State> as IntoIterator>::Item;
    type IntoIter = <BTreeMap<String, State> as IntoIterator>::IntoIter;

    fn into_iter(self) -> Self::IntoIter {
        self.0.into_iter()
    }
}

impl Test {
    /// Loads test from json.
    pub fn load<R>(reader: R) -> Result<Self, Error>
    where
        R: Read,
    {
        serde_json::from_reader(reader)
    }
}

/// State test deserialization.
#[derive(Debug, PartialEq, Deserialize)]
pub struct State {
    /// Environment.
    pub env: Env,
    /// Pre state.
    #[serde(rename = "pre")]
    pub pre_state: AccountState,
    /// Post state.
    #[serde(rename = "post")]
    pub post_states: BTreeMap<ForkSpec, Vec<PostStateResult>>,
    /// Transaction.
    pub transaction: MultiTransaction,
}

/// State test transaction deserialization.
#[derive(Debug, PartialEq, Deserialize)]
#[serde(rename_all = "camelCase")]
pub struct MultiTransaction {
    /// Transaction data set.
    pub data: Vec<Bytes>,
    /// Optional access list
    pub access_lists: Option<Vec<Option<AccessList>>>,
    /// Gas limit set.
    pub gas_limit: Vec<Uint>,
    /// Gas price.
    pub gas_price: Uint,
    /// Nonce.
    pub nonce: Uint,
    /// Secret key.
    #[serde(rename = "secretKey")]
    pub secret: Option<H256>,
    /// To.
    pub to: MaybeEmpty<Address>,
    /// Value set.
    pub value: Vec<Uint>,
}

fn sign_with_secret(tx: TypedTransaction, secret: Option<Secret>) -> SignedTransaction {
    match secret {
        Some(s) => tx.sign(&s, None),
        None => tx.null_sign(1),
    }
}

impl MultiTransaction {
    /// Build transaction with given indexes.
    pub fn select(&self, indexes: &PostStateIndexes) -> SignedTransaction {
        let secret = self
            .secret
            .clone()
            .map(|s| Secret::import_key(s.0.as_bytes()).expect("Expect signature to be valid"));
        let to: Option<Address> = self.to.clone().into();
        let transaction = Transaction {
            nonce: self.nonce.clone().into(),
            gas_price: self.gas_price.clone().into(),
            gas: self.gas_limit[indexes.gas as usize].clone().into(),
            action: match to {
                Some(to) => Action::Call(to.into()),
                None => Action::Create,
            },
            value: self.value[indexes.value as usize].clone().into(),
            data: self.data[indexes.data as usize].clone().into(),
        };

        if let Some(access_lists) = self.access_lists.as_ref() {
            if access_lists.len() > indexes.data as usize {
                if let Some(access_list) = access_lists[indexes.data as usize].clone() {
                    //access list type of transaction

                    let access_list = access_list
                        .into_iter()
                        .map(|elem| {
                            (
                                elem.address.into(),
                                elem.storage_keys.into_iter().map(Into::into).collect(),
                            )
                        })
                        .collect();

                    let tx = TypedTransaction::AccessList(AccessListTx {
                        transaction,
                        access_list,
                    });

                    return sign_with_secret(tx, secret);
                }
            }
        }

        let tx = TypedTransaction::Legacy(transaction);
        sign_with_secret(tx, secret)
    }
}

/// State test indexes deserialization.
#[derive(Debug, PartialEq, Deserialize)]
pub struct PostStateIndexes {
    /// Index into transaction data set.
    pub data: u64,
    /// Index into transaction gas limit set.
    pub gas: u64,
    /// Index into transaction value set.
    pub value: u64,
}

/// State test indexed state result deserialization.
#[derive(Debug, PartialEq, Deserialize)]
pub struct PostStateResult {
    /// Post state hash
    pub hash: H256,
    /// Indexes
    pub indexes: PostStateIndexes,
}

#[cfg(test)]
mod tests {
    use super::{MultiTransaction, State};
    use serde_json;

    #[test]
    fn multi_transaction_deserialization() {
        let s = r#"{
			"data" : [ "" ],
			"gasLimit" : [ "0x2dc6c0", "0x222222" ],
			"gasPrice" : "0x01",
			"nonce" : "0x00",
			"secretKey" : "45a915e4d060149eb4365960e6a7a45f334393093061116b197e3240065ff2d8",
			"to" : "1000000000000000000000000000000000000000",
			"value" : [ "0x00", "0x01", "0x02" ]
		}"#;
        let _deserialized: MultiTransaction = serde_json::from_str(s).unwrap();
    }

    #[test]
    fn multi_transaction_deserialization_with_access_list() {
        let s = r#"{
			"data" : [ "" ],
			"accessLists" : [
				null,
                [
                ],
                [
                    {
                        "address" : "0x0000000000000000000000000000000000000102",
                        "storageKeys" : [
                        ]
                    },
                    {
                        "address" : "0x0000000000000000000000000000000000000101",
                        "storageKeys" : [
                            "0x0000000000000000000000000000000000000000000000000000000000000000",
                            "0x0000000000000000000000000000000000000000000000000000000000000010"
                        ]
                    }
                ]
			],
			"gasLimit" : [ "0x2dc6c0", "0x222222" ],
			"gasPrice" : "0x01",
			"nonce" : "0x00",
			"secretKey" : "45a915e4d060149eb4365960e6a7a45f334393093061116b197e3240065ff2d8",
			"to" : "1000000000000000000000000000000000000000",
			"value" : [ "0x00", "0x01", "0x02" ]
		}"#;
        let _deserialized: MultiTransaction = serde_json::from_str(s).unwrap();
    }

    #[test]
    fn state_deserialization() {
        let s = r#"{
			"env" : {
				"currentCoinbase" : "2adc25665018aa1fe0e6bc666dac8fc2697ff9ba",
				"currentDifficulty" : "0x0100",
				"currentGasLimit" : "0x01c9c380",
				"currentNumber" : "0x00",
				"currentTimestamp" : "0x01",
				"previousHash" : "5e20a0453cecd065ea59c37ac63e079ee08998b6045136a8ce6635c7912ec0b6"
			},
			"post" : {
				"EIP150" : [
					{
						"hash" : "3e6dacc1575c6a8c76422255eca03529bbf4c0dda75dfc110b22d6dc4152396f",
						"indexes" : { "data" : 0, "gas" : 0,  "value" : 0 }
					},
					{
						"hash" : "99a450d8ce5b987a71346d8a0a1203711f770745c7ef326912e46761f14cd764",
						"indexes" : { "data" : 0, "gas" : 0,  "value" : 1 }
					}
				],
				"EIP158" : [
					{
						"hash" : "3e6dacc1575c6a8c76422255eca03529bbf4c0dda75dfc110b22d6dc4152396f",
						"indexes" : { "data" : 0,   "gas" : 0,  "value" : 0 }
					},
					{
						"hash" : "99a450d8ce5b987a71346d8a0a1203711f770745c7ef326912e46761f14cd764",
						"indexes" : { "data" : 0,   "gas" : 0,  "value" : 1  }
					}
				]
			},
			"pre" : {
				"1000000000000000000000000000000000000000" : {
					"balance" : "0x0de0b6b3a7640000",
					"code" : "0x6040600060406000600173100000000000000000000000000000000000000162055730f1600055",
					"nonce" : "0x00",
					"storage" : {
					}
				},
				"1000000000000000000000000000000000000001" : {
					"balance" : "0x0de0b6b3a7640000",
					"code" : "0x604060006040600060027310000000000000000000000000000000000000026203d090f1600155",
					"nonce" : "0x00",
					"storage" : {
					}
				},
				"1000000000000000000000000000000000000002" : {
					"balance" : "0x00",
					"code" : "0x600160025533600455346007553060e6553260e8553660ec553860ee553a60f055",
					"nonce" : "0x00",
					"storage" : {
					}
				},
				"a94f5374fce5edbc8e2a8697c15331677e6ebf0b" : {
					"balance" : "0x0de0b6b3a7640000",
					"code" : "0x",
					"nonce" : "0x00",
					"storage" : {
					}
				}
			},
			"transaction" : {
				"data" : [ "" ],
				"gasLimit" : [ "285000",   "100000",  "6000" ],
				"gasPrice" : "0x01",
				"nonce" : "0x00",
				"secretKey" : "45a915e4d060149eb4365960e6a7a45f334393093061116b197e3240065ff2d8",
				"to" : "095e7baea6a6c7c4c2dfeb977efac326af552d87",
				"value" : [   "10",   "0" ]
			}
		}"#;
        let _deserialized: State = serde_json::from_str(s).unwrap();
        // TODO: validate all fields
    }
}<|MERGE_RESOLUTION|>--- conflicted
+++ resolved
@@ -16,7 +16,6 @@
 
 //! General test deserialization.
 
-<<<<<<< HEAD
 use crate::{
     bytes::Bytes,
     hash::{Address, H256},
@@ -29,13 +28,8 @@
 use common_types::transaction::{
     AccessListTx, Action, SignedTransaction, Transaction, TypedTransaction,
 };
-use ethkey::Secret;
-=======
-use bytes::Bytes;
 use crypto::publickey::Secret;
-use hash::{Address, H256};
-use maybe::MaybeEmpty;
->>>>>>> a0f406e2
+
 use serde_json::{self, Error};
 use std::{collections::BTreeMap, io::Read};
 
