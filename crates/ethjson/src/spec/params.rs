--- conflicted
+++ resolved
@@ -112,13 +112,11 @@
     /// See `CommonParams` docs.
     pub eip2930_transition: Option<Uint>,
     /// See `CommonParams` docs.
-<<<<<<< HEAD
     pub eip1559_transition: Option<Uint>,
     /// See `CommonParams` docs.
     pub eip3198_transition: Option<Uint>,
-=======
+    /// See `CommonParams` docs.
     pub eip3529_transition: Option<Uint>,
->>>>>>> f14d3e5a
     /// See `CommonParams` docs.
     pub dust_protection_transition: Option<Uint>,
     /// See `CommonParams` docs.
