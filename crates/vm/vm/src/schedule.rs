// Copyright 2015-2020 Parity Technologies (UK) Ltd.
// This file is part of OpenEthereum.

// OpenEthereum is free software: you can redistribute it and/or modify
// it under the terms of the GNU General Public License as published by
// the Free Software Foundation, either version 3 of the License, or
// (at your option) any later version.

// OpenEthereum is distributed in the hope that it will be useful,
// but WITHOUT ANY WARRANTY; without even the implied warranty of
// MERCHANTABILITY or FITNESS FOR A PARTICULAR PURPOSE.  See the
// GNU General Public License for more details.

// You should have received a copy of the GNU General Public License
// along with OpenEthereum.  If not, see <http://www.gnu.org/licenses/>.

//! Cost schedule and other parameterisations for the EVM.

// Gas per non accessed address when sload
pub const EIP2929_COLD_SLOAD_COST: usize = 2100;
// Gas per non accessed address accessing account from other opcodes defined in EIP2929
pub const EIP2929_COLD_ACCOUNT_ACCESS_COST: usize = 2600;
// Gas per already accessed address
pub const EIP2929_WARM_STORAGE_READ_COST: usize = 100;
// Gas per sstore reset
pub const EIP2929_SSTORE_RESET_GAS: usize = 5000 - EIP2929_COLD_SLOAD_COST;
/// Gas per received storage key
pub const EIP2930_ACCESS_LIST_STORAGE_KEY_COST: usize = 1900;
/// Gas per received address
pub const EIP2930_ACCESS_LIST_ADDRESS_COST: usize = 2400;
/// Gas used per transaction divided by this number is the maximum refundable amount
pub const MAX_REFUND_QUOTIENT: usize = 2;
pub const EIP3529_MAX_REFUND_QUOTIENT: usize = 5;
/// Reduced SSTORE refund as by EIP-3529
pub const EIP3529_SSTORE_CLEARS_SCHEDULE: usize =
    EIP2929_SSTORE_RESET_GAS + EIP2930_ACCESS_LIST_STORAGE_KEY_COST;

/// Definition of the cost schedule and other parameterisations for the EVM.
#[derive(Debug)]
pub struct Schedule {
    /// Does it support exceptional failed code deposit
    pub exceptional_failed_code_deposit: bool,
    /// Does it have a delegate cal
    pub have_delegate_call: bool,
    /// Does it have a CREATE2 instruction
    pub have_create2: bool,
    /// Does it have a REVERT instruction
    pub have_revert: bool,
    /// Does it have a EXTCODEHASH instruction
    pub have_extcodehash: bool,
    /// VM stack limit
    pub stack_limit: usize,
    /// Max number of nested calls/creates
    pub max_depth: usize,
    /// Gas prices for instructions in all tiers
    pub tier_step_gas: [usize; 8],
    /// Gas price for `EXP` opcode
    pub exp_gas: usize,
    /// Additional gas for `EXP` opcode for each byte of exponent
    pub exp_byte_gas: usize,
    /// Gas price for `SHA3` opcode
    pub sha3_gas: usize,
    /// Additional gas for `SHA3` opcode for each word of hashed memory
    pub sha3_word_gas: usize,
    /// Gas price for loading from storage
    pub sload_gas: usize,
    /// Gas price for setting new value to storage (`storage==0`, `new!=0`)
    pub sstore_set_gas: usize,
    /// Gas price for altering value in storage
    pub sstore_reset_gas: usize,
    /// Gas refund for `SSTORE` clearing (when `storage!=0`, `new==0`)
    pub sstore_refund_gas: usize,
    /// Gas price for `JUMPDEST` opcode
    pub jumpdest_gas: usize,
    /// Gas price for `LOG*`
    pub log_gas: usize,
    /// Additional gas for data in `LOG*`
    pub log_data_gas: usize,
    /// Additional gas for each topic in `LOG*`
    pub log_topic_gas: usize,
    /// Gas price for `CREATE` opcode
    pub create_gas: usize,
    /// Gas price for `*CALL*` opcodes
    pub call_gas: usize,
    /// EIP-2929 COLD_SLOAD_COST
    pub cold_sload_cost: usize,
    /// EIP-2929 COLD_ACCOUNT_ACCESS_COST
    pub cold_account_access_cost: usize,
    /// EIP-2929 WARM_STORAGE_READ_COST
    pub warm_storage_read_cost: usize,
    /// Stipend for transfer for `CALL|CALLCODE` opcode when `value>0`
    pub call_stipend: usize,
    /// Additional gas required for value transfer (`CALL|CALLCODE`)
    pub call_value_transfer_gas: usize,
    /// Additional gas for creating new account (`CALL|CALLCODE`)
    pub call_new_account_gas: usize,
    /// Refund for SUICIDE
    pub suicide_refund_gas: usize,
    /// Gas for used memory
    pub memory_gas: usize,
    /// Coefficient used to convert memory size to gas price for memory
    pub quad_coeff_div: usize,
    /// Cost for contract length when executing `CREATE`
    pub create_data_gas: usize,
    /// Maximum code size when creating a contract.
    pub create_data_limit: usize,
    /// Transaction cost
    pub tx_gas: usize,
    /// `CREATE` transaction cost
    pub tx_create_gas: usize,
    /// Additional cost for empty data transaction
    pub tx_data_zero_gas: usize,
    /// Additional cost for non-empty data transaction
    pub tx_data_non_zero_gas: usize,
    /// Gas price for copying memory
    pub copy_gas: usize,
    /// Price of EXTCODESIZE
    pub extcodesize_gas: usize,
    /// Base price of EXTCODECOPY
    pub extcodecopy_base_gas: usize,
    /// Price of BALANCE
    pub balance_gas: usize,
    /// Price of EXTCODEHASH
    pub extcodehash_gas: usize,
    /// Price of SUICIDE
    pub suicide_gas: usize,
    /// Amount of additional gas to pay when SUICIDE credits a non-existant account
    pub suicide_to_new_account_cost: usize,
    /// If Some(x): let limit = GAS * (x - 1) / x; let CALL's gas = min(requested, limit). let CREATE's gas = limit.
    /// If None: let CALL's gas = (requested > GAS ? [OOG] : GAS). let CREATE's gas = GAS
    pub sub_gas_cap_divisor: Option<usize>,
    /// Don't ever make empty accounts; contracts start with nonce=1. Also, don't charge 25k when sending/suicide zero-value.
    pub no_empty: bool,
    /// Kill empty accounts if touched.
    pub kill_empty: bool,
    /// Blockhash instruction gas cost.
    pub blockhash_gas: usize,
    /// Static Call opcode enabled.
    pub have_static_call: bool,
    /// RETURNDATA and RETURNDATASIZE opcodes enabled.
    pub have_return_data: bool,
    /// SHL, SHR, SAR opcodes enabled.
    pub have_bitwise_shifting: bool,
    /// CHAINID opcode enabled.
    pub have_chain_id: bool,
    /// SELFBALANCE opcode enabled.
    pub have_selfbalance: bool,
    /// BEGINSUB, JUMPSUB and RETURNSUB opcodes enabled.
    pub have_subs: bool,
    /// Kill basic accounts below this balance if touched.
    pub kill_dust: CleanDustMode,
    /// Enable EIP-1283 rules
    pub eip1283: bool,
    /// Enable EIP-1706 rules
    pub eip1706: bool,
    /// VM execution does not increase null signed address nonce if this field is true.
    pub keep_unsigned_nonce: bool,
    /// Wasm extra schedule settings, if wasm activated
    pub wasm: Option<WasmCosts>,
    /// Enable EIP-2929 rules
    pub eip2929: bool,
    /// Enable EIP-2930 rules for optional access list transactions. it depends on EIP-2929
    pub eip2930: bool,
<<<<<<< HEAD
    /// Enable EIP-1559 rules
    pub eip1559: bool,
    /// Elasticity multiplier. EIP-1559 related.
    pub elasticity_multiplier: usize,
    /// EIP-1559 bumps the gas_limit of fork block by elasticity_multiplier
    pub gas_limit_bump: usize,
    /// Enable BASEFEE opcode
    pub eip3198: bool,
=======
    /// Gas used in transaction divided by this number is the maximum refundable amount.
    pub max_refund_quotient: usize,
>>>>>>> f14d3e5a
}

/// Wasm cost table
#[derive(Debug)]
pub struct WasmCosts {
    /// Default opcode cost
    pub regular: u32,
    /// Div operations multiplier.
    pub div: u32,
    /// Div operations multiplier.
    pub mul: u32,
    /// Memory (load/store) operations multiplier.
    pub mem: u32,
    /// General static query of U256 value from env-info
    pub static_u256: u32,
    /// General static query of Address value from env-info
    pub static_address: u32,
    /// Memory stipend. Amount of free memory (in 64kb pages) each contract can use for stack.
    pub initial_mem: u32,
    /// Grow memory cost, per page (64kb)
    pub grow_mem: u32,
    /// Memory copy cost, per byte
    pub memcpy: u32,
    /// Max stack height (native WebAssembly stack limiter)
    pub max_stack_height: u32,
    /// Cost of wasm opcode is calculated as TABLE_ENTRY_COST * `opcodes_mul` / `opcodes_div`
    pub opcodes_mul: u32,
    /// Cost of wasm opcode is calculated as TABLE_ENTRY_COST * `opcodes_mul` / `opcodes_div`
    pub opcodes_div: u32,
    /// Whether create2 extern function is activated.
    pub have_create2: bool,
    /// Whether gasleft extern function is activated.
    pub have_gasleft: bool,
}

impl Default for WasmCosts {
    fn default() -> Self {
        WasmCosts {
            regular: 1,
            div: 16,
            mul: 4,
            mem: 2,
            static_u256: 64,
            static_address: 40,
            initial_mem: 4096,
            grow_mem: 8192,
            memcpy: 1,
            max_stack_height: 64 * 1024,
            opcodes_mul: 3,
            opcodes_div: 8,
            have_create2: false,
            have_gasleft: false,
        }
    }
}

/// Dust accounts cleanup mode.
#[derive(Debug, PartialEq, Eq)]
pub enum CleanDustMode {
    /// Dust cleanup is disabled.
    Off,
    /// Basic dust accounts will be removed.
    BasicOnly,
    /// Basic and contract dust accounts will be removed.
    WithCodeAndStorage,
}

impl Schedule {
    /// Schedule for the Frontier-era of the Ethereum main net.
    pub fn new_frontier() -> Schedule {
        Self::new(false, false, 21000)
    }

    /// Schedule for the Homestead-era of the Ethereum main net.
    pub fn new_homestead() -> Schedule {
        Self::new(true, true, 53000)
    }

    /// Schedule for the post-EIP-150-era of the Ethereum main net.
    pub fn new_post_eip150(
        max_code_size: usize,
        fix_exp: bool,
        no_empty: bool,
        kill_empty: bool,
    ) -> Schedule {
        Schedule {
            exceptional_failed_code_deposit: true,
            have_delegate_call: true,
            have_create2: false,
            have_revert: false,
            have_return_data: false,
            have_bitwise_shifting: false,
            have_chain_id: false,
            have_selfbalance: false,
            have_subs: false,
            have_extcodehash: false,
            stack_limit: 1024,
            max_depth: 1024,
            tier_step_gas: [0, 2, 3, 5, 8, 10, 20, 0],
            exp_gas: 10,
            exp_byte_gas: if fix_exp { 50 } else { 10 },
            sha3_gas: 30,
            sha3_word_gas: 6,
            sload_gas: 200,
            sstore_set_gas: 20000,
            sstore_reset_gas: 5000,
            sstore_refund_gas: 15000,
            jumpdest_gas: 1,
            log_gas: 375,
            log_data_gas: 8,
            log_topic_gas: 375,
            create_gas: 32000,
            call_gas: 700,
            cold_account_access_cost: 0,
            cold_sload_cost: 0,
            warm_storage_read_cost: 0,
            call_stipend: 2300,
            call_value_transfer_gas: 9000,
            call_new_account_gas: 25000,
            suicide_refund_gas: 24000,
            memory_gas: 3,
            quad_coeff_div: 512,
            create_data_gas: 200,
            create_data_limit: max_code_size,
            tx_gas: 21000,
            tx_create_gas: 53000,
            tx_data_zero_gas: 4,
            tx_data_non_zero_gas: 68,
            copy_gas: 3,
            extcodesize_gas: 700,
            extcodecopy_base_gas: 700,
            extcodehash_gas: 400,
            balance_gas: 400,
            suicide_gas: 5000,
            suicide_to_new_account_cost: 25000,
            sub_gas_cap_divisor: Some(64),
            no_empty: no_empty,
            kill_empty: kill_empty,
            blockhash_gas: 20,
            have_static_call: false,
            kill_dust: CleanDustMode::Off,
            eip1283: false,
            eip1706: false,
            keep_unsigned_nonce: false,
            wasm: None,
            eip2929: false,
            eip2930: false,
<<<<<<< HEAD
            eip1559: false,
            elasticity_multiplier: 1,
            gas_limit_bump: 1,
            eip3198: false,
=======
            max_refund_quotient: MAX_REFUND_QUOTIENT,
>>>>>>> f14d3e5a
        }
    }

    /// Schedule for the Byzantium fork of the Ethereum main net.
    pub fn new_byzantium() -> Schedule {
        let mut schedule = Self::new_post_eip150(24576, true, true, true);
        schedule.have_create2 = true;
        schedule.have_revert = true;
        schedule.have_static_call = true;
        schedule.have_return_data = true;
        schedule
    }

    /// Schedule for the Constantinople fork of the Ethereum main net.
    pub fn new_constantinople() -> Schedule {
        let mut schedule = Self::new_byzantium();
        schedule.have_bitwise_shifting = true; // EIP 145
        schedule.have_extcodehash = true; // EIP 1052
        schedule
    }

    /// Schedule for the Istanbul fork of the Ethereum main net.
    pub fn new_istanbul() -> Schedule {
        let mut schedule = Self::new_constantinople();
        schedule.have_chain_id = true; // EIP 1344
        schedule.tx_data_non_zero_gas = 16; // EIP 2028
        schedule.sload_gas = 800; // EIP 1884
        schedule.balance_gas = 700; // EIP 1884
        schedule.extcodehash_gas = 700; // EIP 1884
        schedule.have_selfbalance = true; // EIP 1884
        schedule
    }

    /// Schedule for the Yolov3 testnet of the Ethereum main net.
    pub fn new_berlin() -> Schedule {
        let mut schedule = Self::new_istanbul();
        schedule.have_subs = true; // EIP 2315

        schedule.eip1283 = true;
        schedule.eip2929 = true;
        schedule.eip2930 = true;

        schedule.cold_sload_cost = EIP2929_COLD_SLOAD_COST;
        schedule.cold_account_access_cost = EIP2929_COLD_ACCOUNT_ACCESS_COST;
        schedule.warm_storage_read_cost = EIP2929_WARM_STORAGE_READ_COST;

        schedule.sload_gas = EIP2929_WARM_STORAGE_READ_COST;
        schedule.call_gas = EIP2929_COLD_ACCOUNT_ACCESS_COST;
        schedule.balance_gas = EIP2929_COLD_ACCOUNT_ACCESS_COST;
        schedule.extcodecopy_base_gas = EIP2929_COLD_ACCOUNT_ACCESS_COST;
        schedule.extcodehash_gas = EIP2929_COLD_ACCOUNT_ACCESS_COST;
        schedule.extcodesize_gas = EIP2929_COLD_ACCOUNT_ACCESS_COST;
        schedule.sstore_reset_gas = EIP2929_SSTORE_RESET_GAS;

        schedule
    }

<<<<<<< HEAD
    /// Schedule for the London fork of the Ethereum main net.
    pub fn new_london() -> Schedule {
        let mut schedule = Self::new_berlin();
        schedule.eip1559 = true;
        schedule.elasticity_multiplier = 2;
        schedule.eip3198 = true;
=======
    pub fn new_london() -> Schedule {
        let mut schedule = Self::new_berlin();

        // EIP-3529 changes
        schedule.suicide_refund_gas = 0;
        schedule.sstore_refund_gas = EIP3529_SSTORE_CLEARS_SCHEDULE;
        schedule.max_refund_quotient = EIP3529_MAX_REFUND_QUOTIENT;
>>>>>>> f14d3e5a

        schedule
    }

    fn new(efcd: bool, hdc: bool, tcg: usize) -> Schedule {
        Schedule {
            exceptional_failed_code_deposit: efcd,
            have_delegate_call: hdc,
            have_create2: false,
            have_revert: false,
            have_return_data: false,
            have_bitwise_shifting: false,
            have_chain_id: false,
            have_selfbalance: false,
            have_subs: false,
            have_extcodehash: false,
            stack_limit: 1024,
            max_depth: 1024,
            tier_step_gas: [0, 2, 3, 5, 8, 10, 20, 0],
            exp_gas: 10,
            exp_byte_gas: 10,
            sha3_gas: 30,
            sha3_word_gas: 6,
            sload_gas: 50,
            sstore_set_gas: 20000,
            sstore_reset_gas: 5000,
            sstore_refund_gas: 15000,
            jumpdest_gas: 1,
            log_gas: 375,
            log_data_gas: 8,
            log_topic_gas: 375,
            create_gas: 32000,
            call_gas: 40,
            cold_account_access_cost: 0,
            cold_sload_cost: 0,
            warm_storage_read_cost: 0,
            call_stipend: 2300,
            call_value_transfer_gas: 9000,
            call_new_account_gas: 25000,
            suicide_refund_gas: 24000,
            memory_gas: 3,
            quad_coeff_div: 512,
            create_data_gas: 200,
            create_data_limit: usize::max_value(),
            tx_gas: 21000,
            tx_create_gas: tcg,
            tx_data_zero_gas: 4,
            tx_data_non_zero_gas: 68,
            copy_gas: 3,
            extcodesize_gas: 20,
            extcodecopy_base_gas: 20,
            extcodehash_gas: 400,
            balance_gas: 20,
            suicide_gas: 0,
            suicide_to_new_account_cost: 0,
            sub_gas_cap_divisor: None,
            no_empty: false,
            kill_empty: false,
            blockhash_gas: 20,
            have_static_call: false,
            kill_dust: CleanDustMode::Off,
            eip1283: false,
            eip1706: false,
            keep_unsigned_nonce: false,
            wasm: None,
            eip2929: false,
            eip2930: false,
<<<<<<< HEAD
            eip1559: false,
            elasticity_multiplier: 1,
            gas_limit_bump: 1,
            eip3198: false,
=======
            max_refund_quotient: MAX_REFUND_QUOTIENT,
>>>>>>> f14d3e5a
        }
    }

    /// Returns wasm schedule
    ///
    /// May panic if there is no wasm schedule
    pub fn wasm(&self) -> &WasmCosts {
        // *** Prefer PANIC here instead of silently breaking consensus! ***
        self.wasm.as_ref().expect(
            "Wasm schedule expected to exist while checking wasm contract. Misconfigured client?",
        )
    }
}

impl Default for Schedule {
    fn default() -> Self {
        Schedule::new_frontier()
    }
}

#[test]
#[cfg(test)]
fn schedule_evm_assumptions() {
    let s1 = Schedule::new_frontier();
    let s2 = Schedule::new_homestead();

    // To optimize division we assume 2**9 for quad_coeff_div
    assert_eq!(s1.quad_coeff_div, 512);
    assert_eq!(s2.quad_coeff_div, 512);
}<|MERGE_RESOLUTION|>--- conflicted
+++ resolved
@@ -161,7 +161,6 @@
     pub eip2929: bool,
     /// Enable EIP-2930 rules for optional access list transactions. it depends on EIP-2929
     pub eip2930: bool,
-<<<<<<< HEAD
     /// Enable EIP-1559 rules
     pub eip1559: bool,
     /// Elasticity multiplier. EIP-1559 related.
@@ -170,10 +169,8 @@
     pub gas_limit_bump: usize,
     /// Enable BASEFEE opcode
     pub eip3198: bool,
-=======
     /// Gas used in transaction divided by this number is the maximum refundable amount.
     pub max_refund_quotient: usize,
->>>>>>> f14d3e5a
 }
 
 /// Wasm cost table
@@ -321,14 +318,11 @@
             wasm: None,
             eip2929: false,
             eip2930: false,
-<<<<<<< HEAD
             eip1559: false,
             elasticity_multiplier: 1,
             gas_limit_bump: 1,
             eip3198: false,
-=======
             max_refund_quotient: MAX_REFUND_QUOTIENT,
->>>>>>> f14d3e5a
         }
     }
 
@@ -386,22 +380,17 @@
         schedule
     }
 
-<<<<<<< HEAD
     /// Schedule for the London fork of the Ethereum main net.
     pub fn new_london() -> Schedule {
         let mut schedule = Self::new_berlin();
+
         schedule.eip1559 = true;
         schedule.elasticity_multiplier = 2;
         schedule.eip3198 = true;
-=======
-    pub fn new_london() -> Schedule {
-        let mut schedule = Self::new_berlin();
-
-        // EIP-3529 changes
+
         schedule.suicide_refund_gas = 0;
         schedule.sstore_refund_gas = EIP3529_SSTORE_CLEARS_SCHEDULE;
         schedule.max_refund_quotient = EIP3529_MAX_REFUND_QUOTIENT;
->>>>>>> f14d3e5a
 
         schedule
     }
@@ -469,14 +458,11 @@
             wasm: None,
             eip2929: false,
             eip2930: false,
-<<<<<<< HEAD
             eip1559: false,
             elasticity_multiplier: 1,
             gas_limit_bump: 1,
             eip3198: false,
-=======
             max_refund_quotient: MAX_REFUND_QUOTIENT,
->>>>>>> f14d3e5a
         }
     }
 
