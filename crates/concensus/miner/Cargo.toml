[package]
description = "OpenEthereum Miner Interface."
name = "ethcore-miner"
homepage = "https://github.com/openethereum/openethereum"
license = "GPL-3.0"
version = "1.12.0"
authors = ["Parity Technologies <admin@parity.io>"]

[dependencies]
# Only work_notify, consider a separate crate
ethash = { path = "../../concensus/ethash", optional = true }
fetch = { path = "../../net/fetch", optional = true }
hyper = { version = "0.12", optional = true }
url = { version = "2", optional = true }

# Miner
ansi_term = "0.10"
common-types = { path = "../../ethcore/types" }
error-chain = "0.12"
ethabi = "12.0.0"
ethabi-derive = "12.0.0"
ethabi-contract = "11.0.0"
ethcore-call-contract = { path = "../../vm/call-contract" }
ethereum-types = "0.9.2"
futures = "0.1"
keccak-hash = "0.5.0"
linked-hash-map = "0.5"
log = "0.4"
parity-crypto = { version = "0.6.2", features = [ "publickey" ] }
parity-runtime = { path = "../../runtime/runtime" }
parity-util-mem = "0.7"
parking_lot = "0.7"
price-info = { path = "./price-info", optional = true }
rlp = { version = "0.4.6" }
<<<<<<< HEAD
serde = { version = "1.0", features = ["derive"] }
serde_derive = "1.0"
serde_json = "1.0"
=======
>>>>>>> 33a3a9de
trace-time = "0.1"
transaction-pool = "2.0.1"

[dev-dependencies]
env_logger = "0.5"
ethkey = { path = "../../accounts/ethkey" }
rustc-hex = "1.0"

[features]
work-notify = ["ethash", "fetch", "hyper", "url"]<|MERGE_RESOLUTION|>--- conflicted
+++ resolved
@@ -32,12 +32,8 @@
 parking_lot = "0.7"
 price-info = { path = "./price-info", optional = true }
 rlp = { version = "0.4.6" }
-<<<<<<< HEAD
 serde = { version = "1.0", features = ["derive"] }
-serde_derive = "1.0"
 serde_json = "1.0"
-=======
->>>>>>> 33a3a9de
 trace-time = "0.1"
 transaction-pool = "2.0.1"
 
