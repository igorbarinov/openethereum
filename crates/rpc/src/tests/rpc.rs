// Copyright 2015-2020 Parity Technologies (UK) Ltd.
// This file is part of OpenEthereum.

// OpenEthereum is free software: you can redistribute it and/or modify
// it under the terms of the GNU General Public License as published by
// the Free Software Foundation, either version 3 of the License, or
// (at your option) any later version.

// OpenEthereum is distributed in the hope that it will be useful,
// but WITHOUT ANY WARRANTY; without even the implied warranty of
// MERCHANTABILITY or FITNESS FOR A PARTICULAR PURPOSE.  See the
// GNU General Public License for more details.

// You should have received a copy of the GNU General Public License
// along with OpenEthereum.  If not, see <http://www.gnu.org/licenses/>.

use http::{self, hyper};
<<<<<<< HEAD
use rpc_server::{HttpServer, MetaIoHandler};
=======
use rpc_servers::{HttpServer, MetaIoHandler};
>>>>>>> c17f69cf

use tests::{helpers::Server, http_client};
use v1::{extractors, Metadata};

fn serve(handler: Option<MetaIoHandler<Metadata>>) -> Server<HttpServer> {
    let address = "127.0.0.1:0".parse().unwrap();
    let handler = handler.unwrap_or_default();

    Server::new(|_remote| {
<<<<<<< HEAD
        rpc_server::start_http_with_middleware(
=======
        rpc_servers::start_http_with_middleware(
>>>>>>> c17f69cf
            &address,
            http::DomainsValidation::Disabled,
            http::DomainsValidation::Disabled,
            handler,
            extractors::RpcExtractor,
            |request: hyper::Request<hyper::Body>| http::RequestMiddlewareAction::Proceed {
                should_continue_on_invalid_cors: false,
                request,
            },
            1,
            5,
            false,
        )
        .unwrap()
    })
}

/// Test a single request to running server
fn request(server: Server<HttpServer>, request: &str) -> http_client::Response {
    http_client::request(server.server.address(), request)
}

#[cfg(test)]
mod tests {
    use super::{request, Server};
    use jsonrpc_core::{MetaIoHandler, Value};
    use v1::Metadata;

    fn serve() -> (Server<::HttpServer>, ::std::net::SocketAddr) {
        let mut io = MetaIoHandler::default();
        io.add_method_with_meta("hello", |_, meta: Metadata| {
            Ok(Value::String(format!("{}", meta.origin)))
        });
        let server = super::serve(Some(io));
        let address = server.server.address().to_owned();

        (server, address)
    }

    #[test]
    fn should_extract_rpc_origin() {
        // given
        let (server, address) = serve();

        // when
        let req = r#"{"method":"hello","params":[],"jsonrpc":"2.0","id":1}"#;
        let expected = "{\"jsonrpc\":\"2.0\",\"result\":\"unknown origin / unknown agent via RPC\",\"id\":1}\n";
        let res = request(
            server,
            &format!(
                "\
				POST / HTTP/1.1\r\n\
				Host: {}\r\n\
				Content-Type: application/json\r\n\
				Content-Length: {}\r\n\
				Connection: close\r\n\
				\r\n\
				{}
			",
                address,
                req.len(),
                req
            ),
        );

        // then
        res.assert_status("HTTP/1.1 200 OK");
        assert_eq!(res.body, expected);
    }

    #[test]
    fn should_extract_rpc_origin_with_service() {
        // given
        let (server, address) = serve();

        // when
        let req = r#"{"method":"hello","params":[],"jsonrpc":"2.0","id":1}"#;
        let expected =
            "{\"jsonrpc\":\"2.0\",\"result\":\"unknown origin / curl/7.16.3 via RPC\",\"id\":1}\n";
        let res = request(
            server,
            &format!(
                "\
				POST / HTTP/1.1\r\n\
				Host: {}\r\n\
				Content-Type: application/json\r\n\
				Content-Length: {}\r\n\
				Connection: close\r\n\
				User-Agent: curl/7.16.3\r\n\
				\r\n\
				{}
			",
                address,
                req.len(),
                req
            ),
        );

        // then
        res.assert_status("HTTP/1.1 200 OK");
        assert_eq!(res.body, expected);
    }

    #[test]
    fn should_respond_valid_to_any_requested_header() {
        // given
        let (server, address) = serve();
        let headers = "Something, Anything, Xyz, 123, _?";

        // when
        let res = request(
            server,
            &format!(
                "\
				OPTIONS / HTTP/1.1\r\n\
				Host: {}\r\n\
				Origin: http://openethereum.github.io\r\n\
				Content-Length: 0\r\n\
				Content-Type: application/json\r\n\
				Connection: close\r\n\
				Access-Control-Request-Headers: {}\r\n\
				\r\n\
			",
                address, headers
            ),
        );

        // then
        assert_eq!(res.status, "HTTP/1.1 200 OK".to_owned());
        let expected = format!("access-control-allow-headers: {}", headers);
        assert!(
            res.headers.contains(&expected),
            "Headers missing in {:?}",
            res.headers
        );
    }
}<|MERGE_RESOLUTION|>--- conflicted
+++ resolved
@@ -15,11 +15,7 @@
 // along with OpenEthereum.  If not, see <http://www.gnu.org/licenses/>.
 
 use http::{self, hyper};
-<<<<<<< HEAD
-use rpc_server::{HttpServer, MetaIoHandler};
-=======
 use rpc_servers::{HttpServer, MetaIoHandler};
->>>>>>> c17f69cf
 
 use tests::{helpers::Server, http_client};
 use v1::{extractors, Metadata};
@@ -29,11 +25,7 @@
     let handler = handler.unwrap_or_default();
 
     Server::new(|_remote| {
-<<<<<<< HEAD
-        rpc_server::start_http_with_middleware(
-=======
         rpc_servers::start_http_with_middleware(
->>>>>>> c17f69cf
             &address,
             http::DomainsValidation::Disabled,
             http::DomainsValidation::Disabled,
