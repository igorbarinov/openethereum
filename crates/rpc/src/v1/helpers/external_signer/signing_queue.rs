// Copyright 2015-2020 Parity Technologies (UK) Ltd.
// This file is part of OpenEthereum.

// OpenEthereum is free software: you can redistribute it and/or modify
// it under the terms of the GNU General Public License as published by
// the Free Software Foundation, either version 3 of the License, or
// (at your option) any later version.

// OpenEthereum is distributed in the hope that it will be useful,
// but WITHOUT ANY WARRANTY; without even the implied warranty of
// MERCHANTABILITY or FITNESS FOR A PARTICULAR PURPOSE.  See the
// GNU General Public License for more details.

// You should have received a copy of the GNU General Public License
// along with OpenEthereum.  If not, see <http://www.gnu.org/licenses/>.

use std::collections::BTreeMap;

use super::oneshot;
use ethereum_types::U256;
use parking_lot::{Mutex, RwLock};
use v1::{
    helpers::{
        errors,
        requests::{ConfirmationPayload, ConfirmationRequest},
    },
    types::{ConfirmationResponse, Origin},
};

use jsonrpc_core::Error;

/// Result that can be returned from JSON RPC.
pub type ConfirmationResult = Result<ConfirmationResponse, Error>;

/// Possible events happening in the queue that can be listened to.
#[derive(Debug, PartialEq, Clone)]
pub enum QueueEvent {
    /// Receiver should stop work upon receiving `Finish` message.
    Finish,
    /// Informs about new request.
    NewRequest(U256),
    /// Request rejected.
    RequestRejected(U256),
    /// Request resolved.
    RequestConfirmed(U256),
}

/// Defines possible errors when inserting to queue
#[derive(Debug, PartialEq)]
pub enum QueueAddError {
    LimitReached,
}

// TODO [todr] to consider: timeout instead of limit?
pub const QUEUE_LIMIT: usize = 50;

/// A queue of transactions awaiting to be confirmed and signed.
pub trait SigningQueue: Send + Sync {
    /// Add new request to the queue.
    /// Returns a `Result` wrapping  `ConfirmationReceiver` together with it's unique id in the queue.
    /// `ConfirmationReceiver` is a `Future` awaiting for resolution of the given request.
    fn add_request(
        &self,
        request: ConfirmationPayload,
        origin: Origin,
    ) -> Result<(U256, ConfirmationReceiver), QueueAddError>;

    /// Notifies possible token holders that request was rejected.
    fn request_rejected(&self, sender: ConfirmationSender) -> Option<ConfirmationRequest>;

    /// Notifies possible token holders that request was confirmed and given hash was assigned.
    fn request_confirmed(
        &self,
        sender: ConfirmationSender,
        result: ConfirmationResult,
    ) -> Option<ConfirmationRequest>;

    /// Put a request taken from `SigningQueue::take` back to the queue.
    fn request_untouched(&self, sender: ConfirmationSender);

    /// Returns and removes a request if it is contained in the queue.
    fn take(&self, id: &U256) -> Option<ConfirmationSender>;

    /// Return copy of all the requests in the queue.
    fn requests(&self) -> Vec<ConfirmationRequest>;

    /// Returns number of requests awaiting confirmation.
    fn len(&self) -> usize;

    /// Returns true if there are no requests awaiting confirmation.
    fn is_empty(&self) -> bool;
}

/// Confirmation request information with result notifier.
pub struct ConfirmationSender {
    /// Confirmation request information.
    pub request: ConfirmationRequest,

    sender: oneshot::Sender<ConfirmationResult>,
}

/// Receiving end of the Confirmation channel; can be used as a `Future` to await for `ConfirmationRequest`
/// being processed and turned into `ConfirmationOutcome`
pub type ConfirmationReceiver = oneshot::Receiver<ConfirmationResult>;

/// Queue for all unconfirmed requests.
#[derive(Default)]
pub struct ConfirmationsQueue {
    id: Mutex<U256>,
    queue: RwLock<BTreeMap<U256, ConfirmationSender>>,
    on_event: RwLock<Vec<Box<dyn Fn(QueueEvent) -> () + Send + Sync>>>,
}

impl ConfirmationsQueue {
    /// Adds a queue listener. For each event, `listener` callback will be invoked.
    pub fn on_event<F: Fn(QueueEvent) -> () + Send + Sync + 'static>(&self, listener: F) {
        self.on_event.write().push(Box::new(listener));
    }

    /// Notifies consumer that the communcation is over.
    /// No more events will be sent after this function is invoked.
    pub fn finish(&self) {
        self.notify_message(QueueEvent::Finish);
        self.on_event.write().clear();
    }

    /// Notifies `ConfirmationReceiver` holder about the result given a request.
    fn notify_result(
        &self,
        sender: ConfirmationSender,
        result: Option<ConfirmationResult>,
    ) -> Option<ConfirmationRequest> {
        // notify receiver about the event
        self.notify_message(result.clone().map_or_else(
            || QueueEvent::RequestRejected(sender.request.id),
            |_| QueueEvent::RequestConfirmed(sender.request.id),
        ));

        // notify confirmation receiver about resolution
        let result = result.ok_or_else(errors::request_rejected);
        sender.sender.send(result);

        Some(sender.request)
    }

    /// Notifies receiver about the event happening in this queue.
    fn notify_message(&self, message: QueueEvent) {
        for listener in &*self.on_event.read() {
            listener(message.clone())
        }
    }
}

impl Drop for ConfirmationsQueue {
    fn drop(&mut self) {
        self.finish();
    }
}

impl SigningQueue for ConfirmationsQueue {
    fn add_request(
        &self,
        request: ConfirmationPayload,
        origin: Origin,
    ) -> Result<(U256, ConfirmationReceiver), QueueAddError> {
        if self.len() > QUEUE_LIMIT {
            return Err(QueueAddError::LimitReached);
        }

        // Increment id
        let id = {
            let mut last_id = self.id.lock();
            *last_id += U256::from(1);
            *last_id
        };
        // Add request to queue
        let res = {
            debug!(target: "own_tx", "Signer: New entry ({:?}) in confirmation queue.", id);
            trace!(target: "own_tx", "Signer: ({:?}) : {:?}", id, request);

            let mut queue = self.queue.write();
            let (sender, receiver) = oneshot::oneshot::<ConfirmationResult>();

            queue.insert(
                id,
                ConfirmationSender {
                    sender,
                    request: ConfirmationRequest {
                        id,
                        payload: request,
                        origin,
                    },
                },
            );
            (id, receiver)
        };
        // Notify listeners
        self.notify_message(QueueEvent::NewRequest(id));
        Ok(res)
    }

    fn take(&self, id: &U256) -> Option<ConfirmationSender> {
        self.queue.write().remove(id)
    }

    fn request_rejected(&self, sender: ConfirmationSender) -> Option<ConfirmationRequest> {
        debug!(target: "own_tx", "Signer: Request rejected ({:?}).", sender.request.id);
        self.notify_result(sender, None)
    }

    fn request_confirmed(
        &self,
        sender: ConfirmationSender,
        result: ConfirmationResult,
    ) -> Option<ConfirmationRequest> {
        debug!(target: "own_tx", "Signer: Request confirmed ({:?}).", sender.request.id);
        self.notify_result(sender, Some(result))
    }

    fn request_untouched(&self, sender: ConfirmationSender) {
        self.queue.write().insert(sender.request.id, sender);
    }

    fn requests(&self) -> Vec<ConfirmationRequest> {
        let queue = self.queue.read();
        queue
            .values()
            .map(|sender| sender.request.clone())
            .collect()
    }

    fn len(&self) -> usize {
        let queue = self.queue.read();
        queue.len()
    }

    fn is_empty(&self) -> bool {
        let queue = self.queue.read();
        queue.is_empty()
    }
}

#[cfg(test)]
mod test {
    use ethereum_types::{Address, H256, U256};
    use jsonrpc_core::futures::Future;
    use parking_lot::Mutex;
    use std::sync::Arc;
    use v1::{
        helpers::{
            external_signer::{ConfirmationsQueue, QueueEvent, SigningQueue},
            ConfirmationPayload, FilledTransactionRequest,
        },
        types::ConfirmationResponse,
    };

    fn request() -> ConfirmationPayload {
        ConfirmationPayload::SendTransaction(FilledTransactionRequest {
            transaction_type: Default::default(),
            from: Address::from_low_u64_be(1),
            used_default_from: false,
<<<<<<< HEAD
            to: Some(Address::from(2)),
            gas_price: Some(U256::from(0)),
            max_fee_per_gas: None,
=======
            to: Some(Address::from_low_u64_be(2)),
            gas_price: 0.into(),
>>>>>>> 2df74c26
            gas: 10_000.into(),
            value: 10_000_000.into(),
            data: vec![],
            nonce: None,
            condition: None,
            access_list: None,
            max_priority_fee_per_gas: None,
        })
    }

    #[test]
    fn should_wait_for_hash() {
        // given
        let queue = Arc::new(ConfirmationsQueue::default());
        let request = request();

        // when
        let (id, future) = queue.add_request(request, Default::default()).unwrap();
        let sender = queue.take(&id).unwrap();
        queue.request_confirmed(
            sender,
            Ok(ConfirmationResponse::SendTransaction(
                H256::from_low_u64_be(1),
            )),
        );

        // then
        let confirmation = future.wait().unwrap();
        assert_eq!(
            confirmation,
            Ok(ConfirmationResponse::SendTransaction(
                H256::from_low_u64_be(1)
            ))
        );
    }

    #[test]
    fn should_receive_notification() {
        // given
        let received = Arc::new(Mutex::new(vec![]));
        let queue = Arc::new(ConfirmationsQueue::default());
        let request = request();

        // when
        let r = received.clone();
        queue.on_event(move |notification| {
            r.lock().push(notification);
        });
        let _future = queue.add_request(request, Default::default()).unwrap();
        queue.finish();

        // then
        let r = received.lock();
        assert_eq!(r[0], QueueEvent::NewRequest(U256::from(1)));
        assert_eq!(r[1], QueueEvent::Finish);
        assert_eq!(r.len(), 2);
    }

    #[test]
    fn should_add_transactions() {
        // given
        let queue = ConfirmationsQueue::default();
        let request = request();

        // when
        let _future = queue
            .add_request(request.clone(), Default::default())
            .unwrap();
        let all = queue.requests();

        // then
        assert_eq!(all.len(), 1);
        let el = all.get(0).unwrap();
        assert_eq!(el.id, U256::from(1));
        assert_eq!(el.payload, request);
    }
}<|MERGE_RESOLUTION|>--- conflicted
+++ resolved
@@ -259,14 +259,9 @@
             transaction_type: Default::default(),
             from: Address::from_low_u64_be(1),
             used_default_from: false,
-<<<<<<< HEAD
-            to: Some(Address::from(2)),
+            to: Some(Address::from_low_u64_be(2)),
             gas_price: Some(U256::from(0)),
             max_fee_per_gas: None,
-=======
-            to: Some(Address::from_low_u64_be(2)),
-            gas_price: 0.into(),
->>>>>>> 2df74c26
             gas: 10_000.into(),
             value: 10_000_000.into(),
             data: vec![],
