// Copyright 2015-2020 Parity Technologies (UK) Ltd.
// This file is part of OpenEthereum.

// OpenEthereum is free software: you can redistribute it and/or modify
// it under the terms of the GNU General Public License as published by
// the Free Software Foundation, either version 3 of the License, or
// (at your option) any later version.

// OpenEthereum is distributed in the hope that it will be useful,
// but WITHOUT ANY WARRANTY; without even the implied warranty of
// MERCHANTABILITY or FITNESS FOR A PARTICULAR PURPOSE.  See the
// GNU General Public License for more details.

// You should have received a copy of the GNU General Public License
// along with OpenEthereum.  If not, see <http://www.gnu.org/licenses/>.

//! OpenEthereum JSON-RPC Servers (WS, HTTP, IPC).

#![warn(missing_docs, unused_extern_crates)]
#![cfg_attr(feature = "cargo-clippy", warn(clippy::all, clippy::pedantic))]
#![cfg_attr(
	feature = "cargo-clippy",
	allow(
		// things are often more readable this way
		clippy::cast_lossless,
		clippy::module_name_repetitions,
		clippy::single_match_else,
		clippy::type_complexity,
		clippy::use_self,
		// not practical
		clippy::match_bool,
		clippy::needless_pass_by_value,
		clippy::similar_names,
		// don't require markdown syntax for docs
		clippy::doc_markdown,
	),
	warn(clippy::indexing_slicing)
)]

#[macro_use]
extern crate futures;

extern crate ansi_term;
extern crate itertools;
extern crate order_stat;
extern crate parking_lot;
extern crate rand;
extern crate rustc_hex;
extern crate serde;
extern crate serde_json;
extern crate tokio_timer;
extern crate transient_hashmap;

extern crate jsonrpc_core;
extern crate jsonrpc_derive;
extern crate jsonrpc_http_server as http;
extern crate jsonrpc_ipc_server as ipc;
extern crate jsonrpc_pubsub;

extern crate common_types as types;
extern crate eip_712;
extern crate ethash;
extern crate ethcore;
extern crate ethcore_logger;
extern crate ethcore_miner as miner;
extern crate ethcore_network as network;
extern crate ethcore_sync as sync;
extern crate ethereum_types;
extern crate ethkey;
extern crate ethstore;
extern crate fetch;
extern crate keccak_hash as hash;
extern crate parity_bytes as bytes;
extern crate parity_crypto as crypto;
extern crate parity_runtime;
extern crate parity_version as version;
extern crate rlp;
extern crate stats;
extern crate vm;

#[cfg(any(test, feature = "ethcore-accounts"))]
extern crate ethcore_accounts as accounts;

#[cfg(any(test, feature = "ethcore-accounts"))]
extern crate tiny_keccak;

#[macro_use]
extern crate log;
#[macro_use]
extern crate serde_derive;

#[cfg(test)]
extern crate ethjson;

#[cfg(test)]
#[macro_use]
extern crate pretty_assertions;

#[cfg(test)]
#[macro_use]
extern crate macros;

#[cfg(test)]
extern crate fake_fetch;

#[cfg(test)]
extern crate ethcore_io as io;

// #[cfg(test)]
extern crate tempdir;

// #[cfg(test)]
<<<<<<< HEAD
extern crate rpc_server;
=======
extern crate rpc_servers;
>>>>>>> c17f69cf

extern crate rpc_common;

pub extern crate jsonrpc_ws_server as ws;

mod authcodes;
pub mod v1;

// #[cfg(test)]
pub mod tests;

pub use http::{
    cors::AccessControlAllowHeaders, hyper, AccessControlAllowOrigin, DomainsValidation, Host,
    RequestMiddleware, RequestMiddlewareAction, Response,
};
pub use ipc::{
    MetaExtractor as IpcMetaExtractor, RequestContext as IpcRequestContext, Server as IpcServer,
};
pub use jsonrpc_pubsub::Session as PubSubSession;

pub use authcodes::{AuthCodes, TimeProvider};
pub use v1::{
    block_import::{is_major_importing, is_major_importing_or_waiting},
    dispatch,
    extractors::{RpcExtractor, WsDispatcher, WsExtractor, WsStats},
    informant, signer, Metadata, NetworkSettings, Origin,
};

/// RPC HTTP Server instance
pub type HttpServer = http::Server;<|MERGE_RESOLUTION|>--- conflicted
+++ resolved
@@ -110,11 +110,7 @@
 extern crate tempdir;
 
 // #[cfg(test)]
-<<<<<<< HEAD
-extern crate rpc_server;
-=======
 extern crate rpc_servers;
->>>>>>> c17f69cf
 
 extern crate rpc_common;
 
