// Copyright 2015-2019 Parity Technologies (UK) Ltd.
// This file is part of Parity Ethereum.

// Parity Ethereum is free software: you can redistribute it and/or modify
// it under the terms of the GNU General Public License as published by
// the Free Software Foundation, either version 3 of the License, or
// (at your option) any later version.

// Parity Ethereum is distributed in the hope that it will be useful,
// but WITHOUT ANY WARRANTY; without even the implied warranty of
// MERCHANTABILITY or FITNESS FOR A PARTICULAR PURPOSE.  See the
// GNU General Public License for more details.

// You should have received a copy of the GNU General Public License
// along with Parity Ethereum.  If not, see <http://www.gnu.org/licenses/>.

//! State tests to skip.

use ethjson;

#[cfg(feature = "ci-skip-tests")]
lazy_static! {
    pub static ref SKIP_TEST_STATE: ethjson::test::SkipStates = {
        let skip_data = include_bytes!("../../res/ethereum/tests-issues/currents.json");
        ethjson::test::SkipStates::load(&skip_data[..]).expect("No invalid json allowed")
    };
}

#[cfg(not(feature = "ci-skip-tests"))]
lazy_static! {
<<<<<<< HEAD
    pub static ref SKIP_TEST_STATE: ethjson::test::SkipStates =
        { ethjson::test::SkipStates::empty() };
=======
    pub static ref SKIP_TEST_STATE: ethjson::test::SkipStates = ethjson::test::SkipStates::empty();
>>>>>>> 8dda4936
}<|MERGE_RESOLUTION|>--- conflicted
+++ resolved
@@ -28,10 +28,5 @@
 
 #[cfg(not(feature = "ci-skip-tests"))]
 lazy_static! {
-<<<<<<< HEAD
-    pub static ref SKIP_TEST_STATE: ethjson::test::SkipStates =
-        { ethjson::test::SkipStates::empty() };
-=======
     pub static ref SKIP_TEST_STATE: ethjson::test::SkipStates = ethjson::test::SkipStates::empty();
->>>>>>> 8dda4936
 }