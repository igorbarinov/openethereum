// Copyright 2015-2017 Parity Technologies (UK) Ltd.
// This file is part of Parity.

// Parity is free software: you can redistribute it and/or modify
// it under the terms of the GNU General Public License as published by
// the Free Software Foundation, either version 3 of the License, or
// (at your option) any later version.

// Parity is distributed in the hope that it will be useful,
// but WITHOUT ANY WARRANTY; without even the implied warranty of
// MERCHANTABILITY or FITNESS FOR A PARTICULAR PURPOSE.  See the
// GNU General Public License for more details.

// You should have received a copy of the GNU General Public License
// along with Parity.  If not, see <http://www.gnu.org/licenses/>.

#![warn(missing_docs)]
#![cfg_attr(feature="benches", feature(test))]
#![cfg_attr(feature="dev", feature(plugin))]
#![cfg_attr(feature="dev", plugin(clippy))]

// Clippy settings
// Most of the time much more readable
#![cfg_attr(feature="dev", allow(needless_range_loop))]
// Shorter than if-else
#![cfg_attr(feature="dev", allow(match_bool))]
// Keeps consistency (all lines with `.clone()`).
#![cfg_attr(feature="dev", allow(clone_on_copy))]
// Complains on Box<E> when implementing From<Box<E>>
#![cfg_attr(feature="dev", allow(boxed_local))]
// Complains about nested modules with same name as parent
#![cfg_attr(feature="dev", allow(module_inception))]
// TODO [todr] a lot of warnings to be fixed
#![cfg_attr(feature="dev", allow(assign_op_pattern))]


//! Ethcore library
//!
//! ### Rust version:
//! - nightly
//!
//! ### Supported platforms:
//! - OSX
//! - Linux
//!
//! ### Building:
//!
//! - Ubuntu 14.04 and later:
//!
//!   ```bash
//!
//!   # install rustup
//!   curl https://sh.rustup.rs -sSf | sh
//!
//!   # download and build parity
//!   git clone https://github.com/paritytech/parity
//!   cd parity
//!   cargo build --release
//!   ```
//!
//! - OSX:
//!
//!   ```bash
//!   # install rocksdb && rustup
//!   brew update
//!   curl https://sh.rustup.rs -sSf | sh
//!
//!   # download and build parity
//!   git clone https://github.com/paritytech/parity
//!   cd parity
//!   cargo build --release
//!   ```

extern crate bit_set;
extern crate bloomchain;
extern crate bn;
extern crate byteorder;
extern crate crossbeam;
extern crate common_types as types;
extern crate crypto;
extern crate env_logger;
extern crate ethabi;
extern crate ethash;
extern crate ethcore_bloom_journal as bloom_journal;
extern crate ethcore_devtools as devtools;
extern crate ethcore_io as io;
extern crate ethcore_ipc_nano as nanoipc;
extern crate ethcore_logger;
extern crate ethcore_stratum;
extern crate ethjson;
extern crate ethkey;
extern crate futures;
extern crate hardware_wallet;
extern crate hyper;
extern crate itertools;
extern crate linked_hash_map;
extern crate lru_cache;
extern crate native_contracts;
extern crate num_cpus;
extern crate num;
extern crate price_info;
extern crate rand;
extern crate rlp;
<<<<<<< HEAD
extern crate hash;
=======
extern crate heapsize;
>>>>>>> e04d58f6

#[macro_use]
extern crate rlp_derive;
extern crate rustc_hex;
extern crate semver;
extern crate stats;
extern crate time;
extern crate transient_hashmap;
extern crate using_queue;
extern crate table;
extern crate bloomable;
extern crate vm;
extern crate wasm;

#[macro_use]
extern crate log;
#[macro_use]
extern crate ethcore_util as util;
#[macro_use]
extern crate lazy_static;
#[macro_use]
extern crate ethcore_ipc as ipc;
#[cfg_attr(test, macro_use)]
extern crate evm;

#[cfg(feature = "jit" )]
extern crate evmjit;

pub extern crate ethstore;

pub mod account_provider;
pub mod block;
pub mod client;
pub mod db;
pub mod encoded;
pub mod engines;
pub mod error;
pub mod ethereum;
pub mod executed;
pub mod header;
pub mod migrations;
pub mod miner;
pub mod pod_state;
pub mod service;
pub mod snapshot;
pub mod spec;
pub mod state;
pub mod trace;
pub mod transaction;
pub mod verification;
pub mod views;

mod cache_manager;
mod blooms;
mod basic_types;
mod pod_account;
mod state_db;
mod account_db;
mod builtin;
mod executive;
mod externalities;
mod blockchain;
mod factory;

#[cfg(test)]
mod tests;
#[cfg(test)]
#[cfg(feature="json-tests")]
mod json_tests;

pub use types::*;
pub use executive::contract_address;
pub use evm::CreateContractAddress;<|MERGE_RESOLUTION|>--- conflicted
+++ resolved
@@ -101,11 +101,8 @@
 extern crate price_info;
 extern crate rand;
 extern crate rlp;
-<<<<<<< HEAD
 extern crate hash;
-=======
 extern crate heapsize;
->>>>>>> e04d58f6
 
 #[macro_use]
 extern crate rlp_derive;
