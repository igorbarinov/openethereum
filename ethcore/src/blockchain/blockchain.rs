--- conflicted
+++ resolved
@@ -200,10 +200,7 @@
 	pending_block_details: RwLock<HashMap<H256, BlockDetails>>,
 	pending_transaction_addresses: RwLock<HashMap<H256, Option<TransactionAddress>>>,
 
-<<<<<<< HEAD
-=======
 	// Used for block ordering.
->>>>>>> b089aa7a
 	engine: Arc<Engine>,
 }
 
