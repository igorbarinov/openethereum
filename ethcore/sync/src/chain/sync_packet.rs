--- conflicted
+++ resolved
@@ -74,34 +74,6 @@
 impl PacketInfo for SyncPacket {
     fn protocol(&self) -> ProtocolId {
         match self {
-<<<<<<< HEAD
-			StatusPacket |
-			NewBlockHashesPacket |
-			TransactionsPacket |
-			GetBlockHeadersPacket |
-			BlockHeadersPacket |
-			GetBlockBodiesPacket |
-			BlockBodiesPacket |
-			NewBlockPacket |
-
-			GetNodeDataPacket|
-			//NodeDataPacket |
-			GetReceiptsPacket |
-			ReceiptsPacket
-
-				=> ETH_PROTOCOL,
-
-			GetSnapshotManifestPacket|
-			SnapshotManifestPacket |
-			GetSnapshotDataPacket |
-			SnapshotDataPacket |
-			ConsensusDataPacket |
-			PrivateTransactionPacket |
-			SignedPrivateTransactionPacket
-
-				=> WARP_SYNC_PROTOCOL_ID,
-		}
-=======
             StatusPacket
             | NewBlockHashesPacket
             | TransactionsPacket
@@ -111,7 +83,7 @@
             | BlockBodiesPacket
             | NewBlockPacket
             | GetNodeDataPacket
-            | NodeDataPacket
+            //| NodeDataPacket
             | GetReceiptsPacket
             | ReceiptsPacket => ETH_PROTOCOL,
 
@@ -123,7 +95,6 @@
             | PrivateTransactionPacket
             | SignedPrivateTransactionPacket => PAR_PROTOCOL,
         }
->>>>>>> a16c82c4
     }
 
     fn id(&self) -> PacketId {
