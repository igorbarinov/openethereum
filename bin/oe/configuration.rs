--- conflicted
+++ resolved
@@ -23,12 +23,8 @@
     sync::{self, validate_node_url, NetworkConfiguration},
 };
 use ansi_term::Colour;
-<<<<<<< HEAD
-=======
-use bytes::Bytes;
-use cli::{Args, ArgsError};
+
 use crypto::publickey::{Public, Secret};
->>>>>>> a0f406e2
 use ethcore::{
     client::VMType,
     miner::{stratum, MinerOptions},
@@ -36,13 +32,7 @@
     verification::queue::VerifierSettings,
 };
 use ethereum_types::{Address, H256, U256};
-<<<<<<< HEAD
-use ethkey::{Public, Secret};
-=======
-use hash::keccak;
-use metrics::MetricsConfiguration;
-use miner::pool;
->>>>>>> a0f406e2
+
 use num_cpus;
 use parity_version::{version, version_data};
 use std::{
