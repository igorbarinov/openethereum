// Copyright 2015-2020 Parity Technologies (UK) Ltd.
// This file is part of OpenEthereum.

// OpenEthereum is free software: you can redistribute it and/or modify
// it under the terms of the GNU General Public License as published by
// the Free Software Foundation, either version 3 of the License, or
// (at your option) any later version.

// OpenEthereum is distributed in the hope that it will be useful,
// but WITHOUT ANY WARRANTY; without even the implied warranty of
// MERCHANTABILITY or FITNESS FOR A PARTICULAR PURPOSE.  See the
// GNU General Public License for more details.

// You should have received a copy of the GNU General Public License
// along with OpenEthereum.  If not, see <http://www.gnu.org/licenses/>.

<<<<<<< HEAD
use crate::{
    helpers::{password_from_file, password_prompt},
    params::SpecType,
};
=======
use crypto::publickey;
>>>>>>> a0f406e2
use ethkey::Password;
use ethstore::PresaleWallet;
use std::num::NonZeroU32;

#[derive(Debug, PartialEq)]
pub struct ImportWallet {
    pub iterations: NonZeroU32,
    pub path: String,
    pub spec: SpecType,
    pub wallet_path: String,
    pub password_file: Option<String>,
}

pub fn execute(cmd: ImportWallet) -> Result<String, String> {
    let password = match cmd.password_file.clone() {
        Some(file) => password_from_file(file)?,
        None => password_prompt()?,
    };

    let wallet = PresaleWallet::open(cmd.wallet_path.clone())
        .map_err(|_| "Unable to open presale wallet.")?;
    let kp = wallet.decrypt(&password).map_err(|_| "Invalid password.")?;
    let address = kp.address();
    import_account(&cmd, kp, password);
    Ok(format!("{:?}", address))
}

#[cfg(feature = "accounts")]
<<<<<<< HEAD
pub fn import_account(cmd: &ImportWallet, kp: ethkey::KeyPair, password: Password) {
    use crate::accounts::{AccountProvider, AccountProviderSettings};
=======
pub fn import_account(cmd: &ImportWallet, kp: publickey::KeyPair, password: Password) {
    use accounts::{AccountProvider, AccountProviderSettings};
>>>>>>> a0f406e2
    use ethstore::{accounts_dir::RootDiskDirectory, EthStore};

    let dir = Box::new(RootDiskDirectory::create(cmd.path.clone()).unwrap());
    let secret_store = Box::new(EthStore::open_with_iterations(dir, cmd.iterations).unwrap());
    let acc_provider = AccountProvider::new(secret_store, AccountProviderSettings::default());
    acc_provider
        .insert_account(kp.secret().clone(), &password)
        .unwrap();
}

#[cfg(not(feature = "accounts"))]
pub fn import_account(_cmd: &ImportWallet, _kp: publickey::KeyPair, _password: Password) {}<|MERGE_RESOLUTION|>--- conflicted
+++ resolved
@@ -14,14 +14,12 @@
 // You should have received a copy of the GNU General Public License
 // along with OpenEthereum.  If not, see <http://www.gnu.org/licenses/>.
 
-<<<<<<< HEAD
 use crate::{
     helpers::{password_from_file, password_prompt},
     params::SpecType,
 };
-=======
 use crypto::publickey;
->>>>>>> a0f406e2
+
 use ethkey::Password;
 use ethstore::PresaleWallet;
 use std::num::NonZeroU32;
@@ -50,13 +48,9 @@
 }
 
 #[cfg(feature = "accounts")]
-<<<<<<< HEAD
-pub fn import_account(cmd: &ImportWallet, kp: ethkey::KeyPair, password: Password) {
-    use crate::accounts::{AccountProvider, AccountProviderSettings};
-=======
+
 pub fn import_account(cmd: &ImportWallet, kp: publickey::KeyPair, password: Password) {
     use accounts::{AccountProvider, AccountProviderSettings};
->>>>>>> a0f406e2
     use ethstore::{accounts_dir::RootDiskDirectory, EthStore};
 
     let dir = Box::new(RootDiskDirectory::create(cmd.path.clone()).unwrap());
