--- conflicted
+++ resolved
@@ -217,12 +217,7 @@
     "validator": "6.2.0",
     "web3": "0.17.0-beta",
     "whatwg-fetch": "2.0.1",
-<<<<<<< HEAD
-    "worker-loader": "^0.8.0"
-=======
     "worker-loader": "^0.8.0",
-    "yarn": "^0.21.3",
-    "zxcvbn": "4.4.1"
->>>>>>> 012615ae
+    "yarn": "^0.21.3"
   }
 }